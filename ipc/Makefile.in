# ***** BEGIN LICENSE BLOCK *****
# Version: MPL 1.1/GPL 2.0/LGPL 2.1
#
# The contents of this file are subject to the Mozilla Public License Version
# 1.1 (the "License"); you may not use this file except in compliance with
# the License. You may obtain a copy of the License at
# http://www.mozilla.org/MPL/
#
# Software distributed under the License is distributed on an "AS IS" basis,
# WITHOUT WARRANTY OF ANY KIND, either express or implied. See the License
# for the specific language governing rights and limitations under the
# License.
#
# The Original Code is the Mozilla platform.
#
# The Initial Developer of the Original Code is
# the Mozilla Foundation <http://www.mozilla.org/>.
# Portions created by the Initial Developer are Copyright (C) 2009
# the Initial Developer. All Rights Reserved.
#
# Contributor(s):
#
# Alternatively, the contents of this file may be used under the terms of
# either the GNU General Public License Version 2 or later (the "GPL"), or
# the GNU Lesser General Public License Version 2.1 or later (the "LGPL"),
# in which case the provisions of the GPL or the LGPL are applicable instead
# of those above. If you wish to allow use of your version of this file only
# under the terms of either the GPL or the LGPL, and not to allow others to
# use your version of this file under the terms of the MPL, indicate your
# decision by deleting the provisions above and replace them with the notice
# and other provisions required by the GPL or the LGPL. If you do not delete
# the provisions above, a recipient may use your version of this file under
# the terms of any one of the MPL, the GPL or the LGPL.
#
# ***** END LICENSE BLOCK *****

DEPTH = ..
topsrcdir = @top_srcdir@
srcdir = @srcdir@
VPATH = @srcdir@

include $(DEPTH)/config/autoconf.mk

<<<<<<< HEAD
# NB: chromium/ and glue/ are in tier_xpcom

# tier_gecko:
DIRS += ipdl testshell
=======
DIRS += chromium glue ipdl
>>>>>>> dbf8d5e2

TOOL_DIRS = app

include $(topsrcdir)/config/rules.mk<|MERGE_RESOLUTION|>--- conflicted
+++ resolved
@@ -41,14 +41,7 @@
 
 include $(DEPTH)/config/autoconf.mk
 
-<<<<<<< HEAD
-# NB: chromium/ and glue/ are in tier_xpcom
-
-# tier_gecko:
-DIRS += ipdl testshell
-=======
-DIRS += chromium glue ipdl
->>>>>>> dbf8d5e2
+DIRS += chromium glue ipdl testshell
 
 TOOL_DIRS = app
 
