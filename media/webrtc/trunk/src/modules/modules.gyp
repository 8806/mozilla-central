--- conflicted
+++ resolved
@@ -46,13 +46,8 @@
         'audio_coding/codecs/iLBC/ilbc_test.gypi',
         'audio_coding/codecs/iSAC/isac_test.gypi',
         'audio_coding/codecs/iSAC/isacfix_test.gypi',
-<<<<<<< HEAD
-  #      'audio_coding/NetEQ/main/neteq_tests.gypi',
-        'audio_processing/main/apm_tests.gypi',
-=======
         'audio_coding/NetEQ/main/neteq_tests.gypi',
         'audio_processing/apm_tests.gypi',
->>>>>>> b43df0ca
         'rtp_rtcp/source/rtp_rtcp_tests.gypi',
         'rtp_rtcp/test/test_bwe/test_bwe.gypi',
         'rtp_rtcp/test/testFec/test_fec.gypi',
