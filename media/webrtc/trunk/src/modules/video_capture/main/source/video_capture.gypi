# Copyright (c) 2012 The WebRTC project authors. All Rights Reserved.
#
# Use of this source code is governed by a BSD-style license
# that can be found in the LICENSE file in the root of the source
# tree. An additional intellectual property rights grant can be found
# in the file PATENTS.  All contributing project authors may
# be found in the AUTHORS file in the root of the source tree.

{
  'targets': [
    {
      'target_name': 'video_capture_module',
      'type': '<(library)',
      'dependencies': [
        'webrtc_utility',
        '<(webrtc_root)/common_video/common_video.gyp:webrtc_libyuv',
        '<(webrtc_root)/system_wrappers/source/system_wrappers.gyp:system_wrappers',
      ],
      'include_dirs': [
        '../interface',
        '../../../interface',
        '<(webrtc_root)/common_video/libyuv/include',
# added for mozilla for use_system_libjpeg
        '$(DIST)/include',
      ],
      'direct_dependent_settings': {
        'include_dirs': [
          '../interface',
          '../../../interface',
          '<(webrtc_root)/common_video/libyuv/include',
        ],
      },
      'sources': [
        # interfaces
        '../interface/video_capture.h',
        '../interface/video_capture_defines.h',
        '../interface/video_capture_factory.h',
        # headers
        'video_capture_config.h',
        'video_capture_delay.h',
        'video_capture_impl.h',
        'device_info_impl.h',

        # DEFINE PLATFORM INDEPENDENT SOURCE FILES
        'video_capture_factory.cc',
        'video_capture_impl.cc',
        'device_info_impl.cc',
      ],
      'conditions': [
        ['include_internal_video_capture==0', {
          'sources': [
            'External/device_info_external.cc',
            'External/video_capture_external.cc',
          ],
        },{  # include_internal_video_capture == 1
          'conditions': [
            # DEFINE PLATFORM SPECIFIC SOURCE FILES
            ['OS=="linux"', {
              'include_dirs': [
                'Linux',
              ],
              'sources': [
                'Linux/device_info_linux.h',
                'Linux/video_capture_linux.h',
                'Linux/device_info_linux.cc',
                'Linux/video_capture_linux.cc',
              ],
            }],  # linux
            ['OS=="mac"', {
              'sources': [
                'Mac/QTKit/video_capture_recursive_lock.h',
                'Mac/QTKit/video_capture_qtkit.h',
                'Mac/QTKit/video_capture_qtkit_info.h',
                'Mac/QTKit/video_capture_qtkit_info_objc.h',
                'Mac/QTKit/video_capture_qtkit_objc.h',
                'Mac/QTKit/video_capture_qtkit_utility.h',
                'Mac/video_capture_mac.mm',
                'Mac/QTKit/video_capture_qtkit.mm',
                'Mac/QTKit/video_capture_qtkit_objc.mm',
                'Mac/QTKit/video_capture_recursive_lock.mm',
                'Mac/QTKit/video_capture_qtkit_info.mm',
                'Mac/QTKit/video_capture_qtkit_info_objc.mm',
              ],
              'include_dirs': [
                'Mac',
              ],
              'link_settings': {
                'xcode_settings': {
                  'OTHER_LDFLAGS': [
                    '-framework QTKit',
                  ],
                },
              },
            }],  # mac
            ['OS=="win"', {
              'dependencies': [
                '<(webrtc_root)/modules/video_capture/main/source/Windows/direct_show_base_classes.gyp:direct_show_base_classes',
              ],
              'include_dirs': [
                'Windows',
<<<<<<< HEAD
              ],
              'defines!': [
                'NOMINMAX',
=======
>>>>>>> 49610843
              ],
              'sources': [
                'Windows/help_functions_windows.h',
                'Windows/sink_filter_windows.h',
                'Windows/video_capture_windows.h',
                'Windows/device_info_windows.h',
                'Windows/capture_delay_values_windows.h',
                'Windows/help_functions_windows.cc',
                'Windows/sink_filter_windows.cc',
                'Windows/video_capture_windows.cc',
                'Windows/device_info_windows.cc',
                'Windows/video_capture_factory_windows.cc',
<<<<<<< HEAD
                'Windows/BasePin.cpp',
                'Windows/BaseFilter.cpp',
                'Windows/BaseInputPin.cpp',
                'Windows/MediaType.cpp',
=======
>>>>>>> 49610843
              ],
              'msvs_settings': {
                'VCLibrarianTool': {
                  'AdditionalDependencies': 'Strmiids.lib',
                },
              },
            }],  # win
            ['OS=="android"', {
              'include_dirs': [
                'android',
              ],
              'sources': [
                'android/device_info_android.cc',
                'android/device_info_android.h',
                'android/video_capture_android.cc',
                'android/video_capture_android.h',
              ],
            }],  # android
          ], # conditions
        }],  # include_internal_video_capture
      ], # conditions
    },
  ],
   # Exclude the test targets when building with chromium.
  'conditions': [
    ['build_with_chromium==0', {
      'targets': [        
        {        
          'target_name': 'video_capture_module_test',
          'type': 'executable',
          'dependencies': [
           'video_capture_module',
           'webrtc_utility',
           '<(webrtc_root)/system_wrappers/source/system_wrappers.gyp:system_wrappers',
           '<(webrtc_root)/../testing/gtest.gyp:gtest',
           '<(webrtc_root)/../test/test.gyp:test_support_main',
          ],
          'include_dirs': [
            '../interface',
          ],
          'sources': [
            '../test/video_capture_unittest.cc',
          ],
          'conditions': [            
           # DEFINE PLATFORM SPECIFIC INCLUDE AND CFLAGS
            ['OS=="mac" or OS=="linux"', {
              'cflags': [
                '-Wno-write-strings',
              ],
              'ldflags': [
                '-lpthread -lm',
              ],
            }],
            ['OS=="linux"', {
              'libraries': [
                '-lrt',
                '-lXext',
                '-lX11',
              ],
            }],
            ['OS=="mac"', {
              'xcode_settings': {
                # TODO(andrew): CoreAudio and AudioToolbox shouldn't be needed.
                'OTHER_LDFLAGS': [
                  '-framework Foundation -framework AppKit -framework Cocoa -framework OpenGL -framework CoreVideo -framework CoreAudio -framework AudioToolbox',
                ],
              },
            }],
          ] # conditions
        },
      ],
    }],
  ],
}

# Local Variables:
# tab-width:2
# indent-tabs-mode:nil
# End:
# vim: set expandtab tabstop=2 shiftwidth=2:<|MERGE_RESOLUTION|>--- conflicted
+++ resolved
@@ -92,18 +92,12 @@
                 },
               },
             }],  # mac
-            ['OS=="win"', {
+            ['OS=="win" and build_with_mozilla==0', {
               'dependencies': [
                 '<(webrtc_root)/modules/video_capture/main/source/Windows/direct_show_base_classes.gyp:direct_show_base_classes',
               ],
               'include_dirs': [
                 'Windows',
-<<<<<<< HEAD
-              ],
-              'defines!': [
-                'NOMINMAX',
-=======
->>>>>>> 49610843
               ],
               'sources': [
                 'Windows/help_functions_windows.h',
@@ -116,13 +110,10 @@
                 'Windows/video_capture_windows.cc',
                 'Windows/device_info_windows.cc',
                 'Windows/video_capture_factory_windows.cc',
-<<<<<<< HEAD
                 'Windows/BasePin.cpp',
                 'Windows/BaseFilter.cpp',
                 'Windows/BaseInputPin.cpp',
                 'Windows/MediaType.cpp',
-=======
->>>>>>> 49610843
               ],
               'msvs_settings': {
                 'VCLibrarianTool': {
