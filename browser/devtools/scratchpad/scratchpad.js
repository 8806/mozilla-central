--- conflicted
+++ resolved
@@ -699,14 +699,9 @@
         // Check to see if the first line is a mode-line comment.
         let line = content.split("\n")[0];
         let modeline = self._scanModeLine(line);
-<<<<<<< HEAD
-
-        if (modeline["-sp-context"] === "browser") {
-=======
         let chrome = Services.prefs.getBoolPref(DEVTOOLS_CHROME_ENABLED);
 
         if (chrome && modeline["-sp-context"] === "browser") {
->>>>>>> 9f6fc582
           self.setBrowserContext();
         }
 
