--- conflicted
+++ resolved
@@ -1,5 +1 @@
-<<<<<<< HEAD
-3.7a5
-=======
-3.7a6pre
->>>>>>> ea527ec6
+3.7a6pre