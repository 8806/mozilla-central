--- conflicted
+++ resolved
@@ -6687,12 +6687,7 @@
     WIN32_CRT_SRC_DIR=`cd "$WIN32_CRT_SRC_DIR" && pwd -W`
     _objdir_win=`pwd -W`
     WIN32_CUSTOM_CRT_DIR="$_objdir_win/memory/jemalloc/crtsrc/build/intel"
-<<<<<<< HEAD
-    dnl Statically link the C++ stdlib.  We only use this for Breakpad anyway.
-    MOZ_MEMORY_LDFLAGS="-MANIFEST:NO -LIBPATH:\"$WIN32_CUSTOM_CRT_DIR\" -NODEFAULTLIB:msvcrt -NODEFAULTLIB:msvcrtd -DEFAULTLIB:mozcrt19"
-=======
     MOZ_MEMORY_LDFLAGS="-MANIFEST:NO -LIBPATH:\"$WIN32_CUSTOM_CRT_DIR\" -NODEFAULTLIB:msvcrt -NODEFAULTLIB:msvcrtd -NODEFAULTLIB:msvcprt -NODEFAULTLIB:msvcprtd -DEFAULTLIB:mozcrt19 -DEFAULTLIB:mozcpp19"
->>>>>>> 4c939def
     dnl Also pass this to NSPR/NSS
     DLLFLAGS="$DLLFLAGS $MOZ_MEMORY_LDFLAGS"
     export DLLFLAGS
