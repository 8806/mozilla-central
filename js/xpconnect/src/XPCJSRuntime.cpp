--- conflicted
+++ resolved
@@ -1234,13 +1234,9 @@
     curr->mjitCodeUnused = unused;
 #endif
     JS_GetTypeInferenceMemoryStats(cx, compartment, &curr->typeInferenceMemory,
-<<<<<<< HEAD
-                                   moz_malloc_usable_size);
-    curr->shapesCompartmentTables = js::GetCompartmentShapeTableSize(compartment,
-                                                                     moz_malloc_usable_size);
-=======
                                    MemoryReporterMallocSizeOf);
->>>>>>> 18edff22
+    curr->shapesCompartmentTables =
+        js::GetCompartmentShapeTableSize(compartment, MemoryReporterMallocSizeOf);
 }
 
 void
@@ -1285,11 +1281,7 @@
             } else {
                 curr->gcHeapObjectsNonFunction += thingSize;
             }
-<<<<<<< HEAD
-            curr->objectSlots += js::GetObjectDynamicSlotSize(obj, moz_malloc_usable_size);
-=======
-            curr->objectSlots += obj->sizeOfSlotsArray(MemoryReporterMallocSizeOf);
->>>>>>> 18edff22
+            curr->objectSlots += js::GetObjectDynamicSlotSize(obj, MemoryReporterMallocSizeOf);
             break;
         }
         case JSTRACE_STRING:
@@ -1305,13 +1297,13 @@
             if (shape->inDictionary()) {
                 curr->gcHeapShapesDict += thingSize;
                 curr->shapesExtraDictTables +=
-                    shape->sizeOfPropertyTableIncludingThis(MemoryReporterMallocSizeOf);
+                    shape->sizeOfPropertyTable(MemoryReporterMallocSizeOf);
             } else {
                 curr->gcHeapShapesTree += thingSize;
                 curr->shapesExtraTreeTables +=
-                    shape->sizeOfPropertyTableIncludingThis(MemoryReporterMallocSizeOf);
+                    shape->sizeOfPropertyTable(MemoryReporterMallocSizeOf);
                 curr->shapesExtraTreeShapeKids +=
-                    shape->sizeOfKidsIncludingThis(MemoryReporterMallocSizeOf);
+                    shape->sizeOfKids(MemoryReporterMallocSizeOf);
             }
             break;
         }
