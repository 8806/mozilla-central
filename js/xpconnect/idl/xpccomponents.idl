--- conflicted
+++ resolved
@@ -361,11 +361,10 @@
     attribute boolean methodjit_always;
 
     [implicit_jscontext]
-<<<<<<< HEAD
+    attribute boolean strict_mode;
+    
+    [implicit_jscontext]
     attribute boolean ion;
-=======
-    attribute boolean strict_mode;
->>>>>>> 41ef5be3
 
     [implicit_jscontext]
     void setGCZeal(in long zeal);
