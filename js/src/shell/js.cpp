--- conflicted
+++ resolved
@@ -1051,12 +1051,8 @@
             return false;
     }
 
-<<<<<<< HEAD
     JS_SET_RVAL(cx, vp, JSVAL_VOID);
-    return JS_TRUE;
-=======
     return true;
->>>>>>> 7849d0cc
 }
 
 static JSBool
@@ -3183,7 +3179,7 @@
      * the global and before returning? see split_create_outer.
      */
     if (!cpx)
-        return 0;
+        return;
 
     if (!cpx->isInner && cpx->inner) {
         /* Mark the inner object. */
@@ -4621,12 +4617,8 @@
 #ifdef JS_METHODJIT
     JS_FN_TYPE("mjitstats",      MJitStats,      0,0, JS_TypeHandlerDynamic),
 #endif
-<<<<<<< HEAD
     JS_FN_TYPE("stringstats",    StringStats,    0,0, JS_TypeHandlerDynamic),
-=======
-    JS_FN("stringstats",    StringStats,    0,0),
-    JS_FN("newGlobal",      NewGlobal,      1,0),
->>>>>>> 7849d0cc
+    JS_FN_TYPE("newGlobal",      NewGlobal,      1,0, JS_TypeHandlerDynamic),
     JS_FS_END
 };
 
@@ -5639,25 +5631,9 @@
         if (!JS_InitCTypesClass(cx, glob))
             return NULL;
 #endif
-<<<<<<< HEAD
-    if (!JS::RegisterPerfMeasurement(cx, glob))
-        return NULL;
-    if (!JS_DefineFunctionsWithPrefix(cx, glob, shell_functions, "Shell") ||
-        !JS_DefineProfilingFunctions(cx, glob)) {
-        return NULL;
-    }
-
-    JSObject *it = JS_DefineObject(cx, glob, "it", &its_class, NULL, 0);
-    if (!it)
-        return NULL;
-    if (!JS_DefineProperties(cx, it, its_props))
-        return NULL;
-    if (!JS_DefineFunctionsWithPrefix(cx, it, its_methods, "Shell"))
-        return NULL;
-=======
         if (!JS::RegisterPerfMeasurement(cx, glob))
             return NULL;
-        if (!JS_DefineFunctions(cx, glob, shell_functions) ||
+        if (!JS_DefineFunctionsWithPrefix(cx, glob, shell_functions, "Shell") ||
             !JS_DefineProfilingFunctions(cx, glob)) {
             return NULL;
         }
@@ -5667,9 +5643,8 @@
             return NULL;
         if (!JS_DefineProperties(cx, it, its_props))
             return NULL;
-        if (!JS_DefineFunctions(cx, it, its_methods))
+        if (!JS_DefineFunctionsWithPrefix(cx, it, its_methods, "Shell"))
             return NULL;
->>>>>>> 7849d0cc
 
         if (!JS_DefineProperty(cx, glob, "custom", JSVAL_VOID, its_getter,
                                its_setter, 0))
@@ -5690,7 +5665,6 @@
 {
     JSAutoRequest ar(cx);
 
-<<<<<<< HEAD
     /*
      * First check to see if type inference is enabled. This flag must be set
      * on the compartment when it is constructed.
@@ -5722,10 +5696,7 @@
         }
     }
 
-    JSObject *glob = NewGlobalObject(cx);
-=======
     JSObject *glob = NewGlobalObject(cx, NEW_COMPARTMENT);
->>>>>>> 7849d0cc
     if (!glob)
         return 1;
 
