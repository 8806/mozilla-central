/* -*- Mode: C++; tab-width: 8; indent-tabs-mode: nil; c-basic-offset: 4 -*-
 * vim: set ts=8 sw=4 et tw=78:
 *
 * This Source Code Form is subject to the terms of the Mozilla Public
 * License, v. 2.0. If a copy of the MPL was not distributed with this
 * file, You can obtain one at http://mozilla.org/MPL/2.0/. */

/*
 * JS symbol tables.
 */
#include <new>
#include <stdlib.h>
#include <string.h>
#include "jstypes.h"
#include "jsclist.h"
#include "jsutil.h"
#include "jsapi.h"
#include "jsatom.h"
#include "jscntxt.h"
#include "jsdbgapi.h"
#include "jslock.h"
#include "jsnum.h"
#include "jsobj.h"
#include "jsscope.h"
#include "jsstr.h"

#include "js/MemoryMetrics.h"

#include "jsatominlines.h"
#include "jscntxtinlines.h"
#include "jsobjinlines.h"
#include "jsscopeinlines.h"

using namespace js;
using namespace js::gc;

bool
ShapeTable::init(JSRuntime *rt, Shape *lastProp)
{
    /*
     * Either we're creating a table for a large scope that was populated
     * via property cache hit logic under JSOP_INITPROP, JSOP_SETNAME, or
     * JSOP_SETPROP; or else calloc failed at least once already. In any
     * event, let's try to grow, overallocating to hold at least twice the
     * current population.
     */
    uint32_t sizeLog2 = JS_CEILING_LOG2W(2 * entryCount);
    if (sizeLog2 < MIN_SIZE_LOG2)
        sizeLog2 = MIN_SIZE_LOG2;

    /*
     * Use rt->calloc_ for memory accounting and overpressure handling
     * without OOM reporting. See ShapeTable::change.
     */
    entries = (Shape **) rt->calloc_(sizeOfEntries(JS_BIT(sizeLog2)));
    if (!entries)
        return false;

    hashShift = HASH_BITS - sizeLog2;
    for (Shape::Range r = lastProp->all(); !r.empty(); r.popFront()) {
        const Shape &shape = r.front();
        Shape **spp = search(shape.propid(), true);

        /*
         * Beware duplicate args and arg vs. var conflicts: the youngest shape
         * (nearest to lastProp) must win. See bug 600067.
         */
        if (!SHAPE_FETCH(spp))
            SHAPE_STORE_PRESERVING_COLLISION(spp, &shape);
    }
    return true;
}

bool
Shape::makeOwnBaseShape(JSContext *cx)
{
    JS_ASSERT(!base()->isOwned());
    assertSameCompartment(cx, compartment());

    RootedShape self(cx, this);

    BaseShape *nbase = js_NewGCBaseShape(cx);
    if (!nbase)
        return false;

    new (nbase) BaseShape(StackBaseShape(self));
    nbase->setOwned(self->base()->toUnowned());

    self->base_ = nbase;

    return true;
}

void
Shape::handoffTableTo(Shape *shape)
{
    JS_ASSERT(inDictionary() && shape->inDictionary());

    if (this == shape)
        return;

    JS_ASSERT(base()->isOwned() && !shape->base()->isOwned());

    BaseShape *nbase = base();

    JS_ASSERT_IF(shape->hasSlot(), nbase->slotSpan() > shape->slot());

    this->base_ = nbase->baseUnowned();
    nbase->adoptUnowned(shape->base()->toUnowned());

    shape->base_ = nbase;
}

bool
Shape::hashify(JSContext *cx)
{
    JS_ASSERT(!hasTable());

    RootedShape self(cx, this);

    if (!ensureOwnBaseShape(cx))
        return false;

    JSRuntime *rt = cx->runtime;
    ShapeTable *table = rt->new_<ShapeTable>(self->entryCount());
    if (!table)
        return false;

    if (!table->init(rt, self)) {
        rt->free_(table);
        return false;
    }

    self->base()->setTable(table);
    return true;
}

/*
 * Double hashing needs the second hash code to be relatively prime to table
 * size, so we simply make hash2 odd.
 */
#define HASH1(hash0,shift)      ((hash0) >> (shift))
#define HASH2(hash0,log2,shift) ((((hash0) << (log2)) >> (shift)) | 1)

Shape **
ShapeTable::search(jsid id, bool adding)
{
    JSHashNumber hash0, hash1, hash2;
    int sizeLog2;
    Shape *stored, *shape, **spp, **firstRemoved;
    uint32_t sizeMask;

    JS_ASSERT(entries);
    JS_ASSERT(!JSID_IS_EMPTY(id));

    /* Compute the primary hash address. */
    hash0 = HashId(id);
    hash1 = HASH1(hash0, hashShift);
    spp = entries + hash1;

    /* Miss: return space for a new entry. */
    stored = *spp;
    if (SHAPE_IS_FREE(stored))
        return spp;

    /* Hit: return entry. */
    shape = SHAPE_CLEAR_COLLISION(stored);
    if (shape && shape->propid() == id)
        return spp;

    /* Collision: double hash. */
    sizeLog2 = HASH_BITS - hashShift;
    hash2 = HASH2(hash0, sizeLog2, hashShift);
    sizeMask = JS_BITMASK(sizeLog2);

#ifdef DEBUG
    uintptr_t collision_flag = SHAPE_COLLISION;
#endif

    /* Save the first removed entry pointer so we can recycle it if adding. */
    if (SHAPE_IS_REMOVED(stored)) {
        firstRemoved = spp;
    } else {
        firstRemoved = NULL;
        if (adding && !SHAPE_HAD_COLLISION(stored))
            SHAPE_FLAG_COLLISION(spp, shape);
#ifdef DEBUG
        collision_flag &= uintptr_t(*spp) & SHAPE_COLLISION;
#endif
    }

    for (;;) {
        hash1 -= hash2;
        hash1 &= sizeMask;
        spp = entries + hash1;

        stored = *spp;
        if (SHAPE_IS_FREE(stored))
            return (adding && firstRemoved) ? firstRemoved : spp;

        shape = SHAPE_CLEAR_COLLISION(stored);
        if (shape && shape->propid() == id) {
            JS_ASSERT(collision_flag);
            return spp;
        }

        if (SHAPE_IS_REMOVED(stored)) {
            if (!firstRemoved)
                firstRemoved = spp;
        } else {
            if (adding && !SHAPE_HAD_COLLISION(stored))
                SHAPE_FLAG_COLLISION(spp, shape);
#ifdef DEBUG
            collision_flag &= uintptr_t(*spp) & SHAPE_COLLISION;
#endif
        }
    }

    /* NOTREACHED */
    return NULL;
}

bool
ShapeTable::change(int log2Delta, JSContext *cx)
{
    JS_ASSERT(entries);

    /*
     * Grow, shrink, or compress by changing this->entries.
     */
    int oldlog2 = HASH_BITS - hashShift;
    int newlog2 = oldlog2 + log2Delta;
    uint32_t oldsize = JS_BIT(oldlog2);
    uint32_t newsize = JS_BIT(newlog2);
    Shape **newTable = (Shape **) cx->calloc_(sizeOfEntries(newsize));
    if (!newTable)
        return false;

    /* Now that we have newTable allocated, update members. */
    hashShift = HASH_BITS - newlog2;
    removedCount = 0;
    Shape **oldTable = entries;
    entries = newTable;

    /* Copy only live entries, leaving removed and free ones behind. */
    for (Shape **oldspp = oldTable; oldsize != 0; oldspp++) {
        Shape *shape = SHAPE_FETCH(oldspp);
        if (shape) {
            Shape **spp = search(shape->propid(), true);
            JS_ASSERT(SHAPE_IS_FREE(*spp));
            *spp = shape;
        }
        oldsize--;
    }

    /* Finally, free the old entries storage. */
    cx->free_(oldTable);
    return true;
}

bool
ShapeTable::grow(JSContext *cx)
{
    JS_ASSERT(needsToGrow());

    uint32_t size = capacity();
    int delta = removedCount < size >> 2;

    if (!change(delta, cx) && entryCount + removedCount == size - 1) {
        JS_ReportOutOfMemory(cx);
        return false;
    }
    return true;
}

Shape *
Shape::getChildBinding(JSContext *cx, const StackShape &child)
{
    JS_ASSERT(!inDictionary());

    Shape *shape = cx->propertyTree().getChild(cx, this, numFixedSlots(), child);
    if (shape) {
        //JS_ASSERT(shape->parent == this); // XXX 'this' is not rooted here

        /*
         * Update the number of fixed slots which bindings of this shape will
         * have. Bindings are constructed as new properties come in, so the
         * call object allocation class is not known ahead of time. Compute
         * the fixed slot count here, which will feed into call objects created
         * off of the bindings.
         */
        uint32_t slots = child.slotSpan();
        gc::AllocKind kind = gc::GetGCObjectKind(slots);

        /*
         * Make sure that the arguments and variables in the call object all
         * end up in a contiguous range of slots. We need this to be able to
         * embed the args/vars arrays in the TypeScriptNesting for the function
         * after the call object's frame has finished.
         */
        uint32_t nfixed = gc::GetGCKindSlots(kind);
        if (nfixed < slots) {
            nfixed = CallObject::RESERVED_SLOTS;
            JS_ASSERT(gc::GetGCKindSlots(gc::GetGCObjectKind(nfixed)) == CallObject::RESERVED_SLOTS);
        }

        shape->setNumFixedSlots(nfixed);
    }
    return shape;
}

/* static */ Shape *
Shape::replaceLastProperty(JSContext *cx, const StackBaseShape &base, JSObject *proto, Shape *shape_)
{
    RootedShape shape(cx, shape_);

    JS_ASSERT(!shape->inDictionary());

    if (!shape->parent) {
        /* Treat as resetting the initial property of the shape hierarchy. */
        AllocKind kind = gc::GetGCObjectKind(shape->numFixedSlots());
        return EmptyShape::getInitialShape(cx, base.clasp, proto,
                                           base.parent, kind,
                                           base.flags & BaseShape::OBJECT_FLAG_MASK);
    }

    UnownedBaseShape *nbase = BaseShape::getUnowned(cx, base);
    if (!nbase)
        return NULL;

    StackShape child(shape);
    child.base = nbase;

    return cx->propertyTree().getChild(cx, shape->parent, shape->numFixedSlots(), child);
}

/*
 * Get or create a property-tree or dictionary child property of |parent|,
 * which must be lastProperty() if inDictionaryMode(), else parent must be
 * one of lastProperty() or lastProperty()->parent.
 */
Shape *
JSObject::getChildProperty(JSContext *cx, Shape *parent, StackShape &child)
{
    /*
     * Shared properties have no slot, but slot_ will reflect that of parent.
     * Unshared properties allocate a slot here but may lose it due to a
     * JS_ClearScope call.
     */
    if (!child.hasSlot()) {
        child.setSlot(parent->maybeSlot());
    } else {
        if (child.hasMissingSlot()) {
            uint32_t slot;
            if (!allocSlot(cx, &slot))
                return NULL;
            child.setSlot(slot);
        } else {
            /* Slots can only be allocated out of order on objects in dictionary mode. */
            JS_ASSERT(inDictionaryMode() ||
                      parent->hasMissingSlot() ||
                      child.slot() == parent->maybeSlot() + 1);
        }
    }

    Shape *shape;

    RootedObject self(cx, this);

    if (inDictionaryMode()) {
        JS_ASSERT(parent == lastProperty());
        StackShape::AutoRooter childRoot(cx, &child);
        shape = js_NewGCShape(cx);
        if (!shape)
            return NULL;
        if (child.hasSlot() && child.slot() >= self->lastProperty()->base()->slotSpan()) {
            if (!self->setSlotSpan(cx, child.slot() + 1))
                return NULL;
        }
        shape->initDictionaryShape(child, self->numFixedSlots(), &self->shape_);
    } else {
        shape = cx->propertyTree().getChild(cx, parent, self->numFixedSlots(), child);
        if (!shape)
            return NULL;
        //JS_ASSERT(shape->parent == parent);
        //JS_ASSERT_IF(parent != lastProperty(), parent == lastProperty()->parent);
        if (!self->setLastProperty(cx, shape))
            return NULL;
    }

    return shape;
}

bool
JSObject::toDictionaryMode(JSContext *cx)
{
    JS_ASSERT(!inDictionaryMode());

    /* We allocate the shapes from cx->compartment, so make sure it's right. */
    JS_ASSERT(compartment() == cx->compartment);

    uint32_t span = slotSpan();

    RootedObject self(cx, this);

    /*
     * Clone the shapes into a new dictionary list. Don't update the
     * last property of this object until done, otherwise a GC
     * triggered while creating the dictionary will get the wrong
     * slot span for this object.
     */
    RootedShape root(cx);
    RootedShape dictionaryShape(cx);

    RootedShape shape(cx);
    shape = lastProperty();

    while (shape) {
        JS_ASSERT(!shape->inDictionary());

        Shape *dprop = js_NewGCShape(cx);
        if (!dprop) {
            js_ReportOutOfMemory(cx);
            return false;
        }

        HeapPtrShape *listp = dictionaryShape
                              ? &dictionaryShape->parent
                              : (HeapPtrShape *) root.address();

        StackShape child(shape);
        dprop->initDictionaryShape(child, self->numFixedSlots(), listp);

        JS_ASSERT(!dprop->hasTable());
        dictionaryShape = dprop;
        shape = shape->previous();
    }

    if (!root->hashify(cx)) {
        js_ReportOutOfMemory(cx);
        return false;
    }

    JS_ASSERT((Shape **) root->listp == root.address());
    root->listp = &self->shape_;
    self->shape_ = root;

    JS_ASSERT(self->inDictionaryMode());
    root->base()->setSlotSpan(span);

    return true;
}

/*
 * Normalize stub getter and setter values for faster is-stub testing in the
 * SHAPE_CALL_[GS]ETTER macros.
 */
static inline bool
NormalizeGetterAndSetter(JSContext *cx, JSObject *obj,
                         jsid id, unsigned attrs, unsigned flags,
                         PropertyOp &getter,
                         StrictPropertyOp &setter)
{
    if (setter == JS_StrictPropertyStub) {
        JS_ASSERT(!(attrs & JSPROP_SETTER));
        setter = NULL;
    }
    if (getter == JS_PropertyStub) {
        JS_ASSERT(!(attrs & JSPROP_GETTER));
        getter = NULL;
    }

    return true;
}

Shape *
JSObject::addProperty(JSContext *cx, jsid id,
                      PropertyOp getter, StrictPropertyOp setter,
                      uint32_t slot, unsigned attrs,
                      unsigned flags, int shortid, bool allowDictionary)
{
    JS_ASSERT(!JSID_IS_VOID(id));

    if (!isExtensible()) {
        reportNotExtensible(cx);
        return NULL;
    }

    NormalizeGetterAndSetter(cx, this, id, attrs, flags, getter, setter);

    RootedObject self(cx, this);

    Shape **spp = NULL;
    if (inDictionaryMode())
        spp = lastProperty()->table().search(id, true);

    return self->addPropertyInternal(cx, id, getter, setter, slot, attrs, flags, shortid,
                                     spp, allowDictionary);
}

Shape *
JSObject::addPropertyInternal(JSContext *cx, jsid id_,
                              PropertyOp getter, StrictPropertyOp setter,
                              uint32_t slot, unsigned attrs,
                              unsigned flags, int shortid, Shape **spp,
                              bool allowDictionary)
{
    JS_ASSERT_IF(!allowDictionary, !inDictionaryMode());

    RootedId id(cx, id_);
    RootedObject self(cx, this);

    AutoRooterGetterSetter gsRoot(cx, attrs, &getter, &setter);

    ShapeTable *table = NULL;
    if (!inDictionaryMode()) {
        bool stableSlot =
            (slot == SHAPE_INVALID_SLOT) ||
            lastProperty()->hasMissingSlot() ||
            (slot == lastProperty()->maybeSlot() + 1);
        JS_ASSERT_IF(!allowDictionary, stableSlot);
        if (allowDictionary &&
            (!stableSlot || lastProperty()->entryCount() >= PropertyTree::MAX_HEIGHT)) {
            if (!toDictionaryMode(cx))
                return NULL;
            table = &self->lastProperty()->table();
            spp = table->search(id, true);
        }
    } else {
        table = &lastProperty()->table();
        if (table->needsToGrow()) {
            if (!table->grow(cx))
                return NULL;
            spp = table->search(id, true);
            JS_ASSERT(!SHAPE_FETCH(spp));
        }
    }

    JS_ASSERT(!!table == !!spp);

    /* Find or create a property tree node labeled by our arguments. */
    Shape *shape;
    {
        shape = self->lastProperty();

        uint32_t index;
        bool indexed = js_IdIsIndex(id, &index);
        UnownedBaseShape *nbase;
        if (shape->base()->matchesGetterSetter(getter, setter) && !indexed) {
            nbase = shape->base()->unowned();
        } else {
            StackBaseShape base(shape->base());
            base.updateGetterSetter(attrs, getter, setter);
            if (indexed)
                base.flags |= BaseShape::INDEXED;
            nbase = BaseShape::getUnowned(cx, base);
            if (!nbase)
                return NULL;
        }

        StackShape child(nbase, id, slot, self->numFixedSlots(), attrs, flags, shortid);
        shape = self->getChildProperty(cx, self->lastProperty(), child);
    }

    if (shape) {
        JS_ASSERT(shape == self->lastProperty());

        if (table) {
            /* Store the tree node pointer in the table entry for id. */
            SHAPE_STORE_PRESERVING_COLLISION(spp, shape);
            ++table->entryCount;

            /* Pass the table along to the new last property, namely shape. */
            JS_ASSERT(&shape->parent->table() == table);
            shape->parent->handoffTableTo(shape);
        }

        self->checkShapeConsistency();
        return shape;
    }

    self->checkShapeConsistency();
    return NULL;
}

/*
 * Check and adjust the new attributes for the shape to make sure that our
 * slot access optimizations are sound. It is responsibility of the callers to
 * enforce all restrictions from ECMA-262 v5 8.12.9 [[DefineOwnProperty]].
 */
inline bool
CheckCanChangeAttrs(JSContext *cx, JSObject *obj, const Shape *shape, unsigned *attrsp)
{
    if (shape->configurable())
        return true;

    /* A permanent property must stay permanent. */
    *attrsp |= JSPROP_PERMANENT;

    /* Reject attempts to remove a slot from the permanent data property. */
    if (shape->isDataDescriptor() && shape->hasSlot() &&
        (*attrsp & (JSPROP_GETTER | JSPROP_SETTER | JSPROP_SHARED))) {
        obj->reportNotConfigurable(cx, shape->propid());
        return false;
    }

    return true;
}

Shape *
JSObject::putProperty(JSContext *cx, jsid id_,
                      PropertyOp getter, StrictPropertyOp setter,
                      uint32_t slot, unsigned attrs,
                      unsigned flags, int shortid)
{
    RootedId id(cx, id_);
    JS_ASSERT(!JSID_IS_VOID(id));

    NormalizeGetterAndSetter(cx, this, id, attrs, flags, getter, setter);

    RootedObject self(cx, this);
    AutoRooterGetterSetter gsRoot(cx, attrs, &getter, &setter);

    /* Search for id in order to claim its entry if table has been allocated. */
    Shape **spp;
    RootedShape shape(cx, Shape::search(cx, lastProperty(), id, &spp, true));
    if (!shape) {
        /*
         * You can't add properties to a non-extensible object, but you can change
         * attributes of properties in such objects.
         */
        if (!self->isExtensible()) {
            self->reportNotExtensible(cx);
            return NULL;
        }

        return self->addPropertyInternal(cx, id, getter, setter, slot, attrs, flags, shortid, spp, true);
    }

    /* Property exists: search must have returned a valid *spp. */
    JS_ASSERT_IF(spp, !SHAPE_IS_REMOVED(*spp));

    if (!CheckCanChangeAttrs(cx, self, shape, &attrs))
        return NULL;

    /*
     * If the caller wants to allocate a slot, but doesn't care which slot,
     * copy the existing shape's slot into slot so we can match shape, if all
     * other members match.
     */
    bool hadSlot = shape->hasSlot();
    uint32_t oldSlot = shape->maybeSlot();
    if (!(attrs & JSPROP_SHARED) && slot == SHAPE_INVALID_SLOT && hadSlot)
        slot = oldSlot;

    Rooted<UnownedBaseShape*> nbase(cx);
    {
        uint32_t index;
        bool indexed = js_IdIsIndex(id, &index);
        StackBaseShape base(self->lastProperty()->base());
        base.updateGetterSetter(attrs, getter, setter);
        if (indexed)
            base.flags |= BaseShape::INDEXED;
        nbase = BaseShape::getUnowned(cx, base);
        if (!nbase)
            return NULL;
    }

    /*
     * Now that we've possibly preserved slot, check whether all members match.
     * If so, this is a redundant "put" and we can return without more work.
     */
    if (shape->matchesParamsAfterId(nbase, slot, attrs, flags, shortid))
        return shape;

    /*
     * Overwriting a non-last property requires switching to dictionary mode.
     * The shape tree is shared immutable, and we can't removeProperty and then
     * addPropertyInternal because a failure under add would lose data.
     */
    if (shape != self->lastProperty() && !self->inDictionaryMode()) {
        if (!self->toDictionaryMode(cx))
            return NULL;
        spp = self->lastProperty()->table().search(shape->propid(), false);
        shape = SHAPE_FETCH(spp);
    }

    JS_ASSERT_IF(shape->hasSlot() && !(attrs & JSPROP_SHARED), shape->slot() == slot);

    if (self->inDictionaryMode()) {
        /*
         * Updating some property in a dictionary-mode object. Create a new
         * shape for the existing property, and also generate a new shape for
         * the last property of the dictionary (unless the modified property
         * is also the last property).
         */
        bool updateLast = (shape == self->lastProperty());
        shape = self->replaceWithNewEquivalentShape(cx, shape);
        if (!shape)
            return NULL;
        if (!updateLast && !self->generateOwnShape(cx))
            return NULL;

        /* FIXME bug 593129 -- slot allocation and JSObject *this must move out of here! */
        if (slot == SHAPE_INVALID_SLOT && !(attrs & JSPROP_SHARED)) {
            if (!self->allocSlot(cx, &slot))
                return NULL;
        }

        if (updateLast)
            shape->base()->adoptUnowned(nbase);
        else
            shape->base_ = nbase;

        shape->setSlot(slot);
        shape->attrs = uint8_t(attrs);
        shape->flags = flags | Shape::IN_DICTIONARY;
        shape->shortid_ = int16_t(shortid);
    } else {
        /*
         * Updating the last property in a non-dictionary-mode object. Find an
         * alternate shared child of the last property's previous shape.
         */
        StackBaseShape base(self->lastProperty()->base());
        base.updateGetterSetter(attrs, getter, setter);
        UnownedBaseShape *nbase = BaseShape::getUnowned(cx, base);
        if (!nbase)
            return NULL;

        JS_ASSERT(shape == self->lastProperty());

        /* Find or create a property tree node labeled by our arguments. */
        StackShape child(nbase, id, slot, self->numFixedSlots(), attrs, flags, shortid);
        Shape *newShape = self->getChildProperty(cx, shape->parent, child);

        if (!newShape) {
            self->checkShapeConsistency();
            return NULL;
        }

        shape = newShape;
    }

    /*
     * Can't fail now, so free the previous incarnation's slot if the new shape
     * has no slot. But we do not need to free oldSlot (and must not, as trying
     * to will botch an assertion in JSObject::freeSlot) if the new last
     * property (shape here) has a slotSpan that does not cover it.
     */
    if (hadSlot && !shape->hasSlot()) {
        if (oldSlot < self->slotSpan())
            self->freeSlot(cx, oldSlot);
        JS_ATOMIC_INCREMENT(&cx->runtime->propertyRemovals);
    }

    self->checkShapeConsistency();

    return shape;
}

Shape *
JSObject::changeProperty(JSContext *cx, Shape *shape, unsigned attrs, unsigned mask,
                         PropertyOp getter, StrictPropertyOp setter)
{
    JS_ASSERT(nativeContains(cx, *shape));

    attrs |= shape->attrs & mask;

    /* Allow only shared (slotless) => unshared (slotful) transition. */
    JS_ASSERT(!((attrs ^ shape->attrs) & JSPROP_SHARED) ||
              !(attrs & JSPROP_SHARED));

    types::MarkTypePropertyConfigured(cx, this, shape->propid());
    if (attrs & (JSPROP_GETTER | JSPROP_SETTER))
        types::AddTypePropertyId(cx, this, shape->propid(), types::Type::UnknownType());

    if (getter == JS_PropertyStub)
        getter = NULL;
    if (setter == JS_StrictPropertyStub)
        setter = NULL;

    if (!CheckCanChangeAttrs(cx, this, shape, &attrs))
        return NULL;

    if (shape->attrs == attrs && shape->getter() == getter && shape->setter() == setter)
        return shape;

    /*
     * Let JSObject::putProperty handle this |overwriting| case, including
     * the conservation of shape->slot (if it's valid). We must not call
     * removeProperty because it will free an allocated shape->slot, and
     * putProperty won't re-allocate it.
     */
    Shape *newShape = putProperty(cx, shape->propid(), getter, setter, shape->maybeSlot(),
                                  attrs, shape->flags, shape->maybeShortid());

    checkShapeConsistency();
    return newShape;
}

bool
JSObject::removeProperty(JSContext *cx, jsid id_)
{
    RootedId id(cx, id_);
    RootedObject self(cx, this);

    RootedShape shape(cx);

    Shape **spp;
    shape = Shape::search(cx, lastProperty(), id, &spp);
    if (!shape)
        return true;

    /*
     * If shape is not the last property added, or the last property cannot
     * be removed, switch to dictionary mode.
     */
    if (!self->inDictionaryMode() && (shape != self->lastProperty() || !self->canRemoveLastProperty())) {
        if (!self->toDictionaryMode(cx))
            return false;
        spp = self->lastProperty()->table().search(shape->propid(), false);
        shape = SHAPE_FETCH(spp);
    }

    /*
     * If in dictionary mode, get a new shape for the last property after the
     * removal. We need a fresh shape for all dictionary deletions, even of
     * the last property. Otherwise, a shape could replay and caches might
     * return deleted DictionaryShapes! See bug 595365. Do this before changing
     * the object or table, so the remaining removal is infallible.
     */
    RootedShape spare(cx);
    if (self->inDictionaryMode()) {
        spare = js_NewGCShape(cx);
        if (!spare)
            return false;
        new (spare) Shape(shape->base()->unowned(), 0);
        if (shape == self->lastProperty()) {
            /*
             * Get an up to date unowned base shape for the new last property
             * when removing the dictionary's last property. Information in
             * base shapes for non-last properties may be out of sync with the
             * object's state.
             */
            RootedShape previous(cx, self->lastProperty()->parent);
            StackBaseShape base(self->lastProperty()->base());
            base.updateGetterSetter(previous->attrs, previous->getter(), previous->setter());
            BaseShape *nbase = BaseShape::getUnowned(cx, base);
            if (!nbase)
                return false;
            previous->base_ = nbase;
        }
    }

    /* If shape has a slot, free its slot number. */
    if (shape->hasSlot()) {
        self->freeSlot(cx, shape->slot());
        JS_ATOMIC_INCREMENT(&cx->runtime->propertyRemovals);
    }

    /*
     * A dictionary-mode object owns mutable, unique shapes on a non-circular
     * doubly linked list, hashed by lastProperty()->table. So we can edit the
     * list and hash in place.
     */
    if (self->inDictionaryMode()) {
        ShapeTable &table = self->lastProperty()->table();

        if (SHAPE_HAD_COLLISION(*spp)) {
            *spp = SHAPE_REMOVED;
            ++table.removedCount;
            --table.entryCount;
        } else {
            *spp = NULL;
            --table.entryCount;

#ifdef DEBUG
            /*
             * Check the consistency of the table but limit the number of
             * checks not to alter significantly the complexity of the
             * delete in debug builds, see bug 534493.
             */
            const Shape *aprop = self->lastProperty();
            for (int n = 50; --n >= 0 && aprop->parent; aprop = aprop->parent)
                JS_ASSERT_IF(aprop != shape, self->nativeContains(cx, *aprop));
#endif
        }

        /* Remove shape from its non-circular doubly linked list. */
        Shape *oldLastProp = self->lastProperty();
        shape->removeFromDictionary(self);

        /* Hand off table from the old to new last property. */
        oldLastProp->handoffTableTo(self->lastProperty());

        /* Generate a new shape for the object, infallibly. */
        JS_ALWAYS_TRUE(self->generateOwnShape(cx, spare));

        /* Consider shrinking table if its load factor is <= .25. */
        uint32_t size = table.capacity();
        if (size > ShapeTable::MIN_SIZE && table.entryCount <= size >> 2)
            (void) table.change(-1, cx);
    } else {
        /*
         * Non-dictionary-mode shape tables are shared immutables, so all we
         * need do is retract the last property and we'll either get or else
         * lazily make via a later hashify the exact table for the new property
         * lineage.
         */
        JS_ASSERT(shape == self->lastProperty());
        self->removeLastProperty(cx);
    }

    self->checkShapeConsistency();
    return true;
}

void
JSObject::clear(JSContext *cx)
{
    Shape *shape = lastProperty();
    JS_ASSERT(inDictionaryMode() == shape->inDictionary());

    while (shape->parent) {
        shape = shape->parent;
        JS_ASSERT(inDictionaryMode() == shape->inDictionary());
    }
    JS_ASSERT(shape->isEmptyShape());

    if (inDictionaryMode())
        shape->listp = &shape_;

    JS_ALWAYS_TRUE(setLastProperty(cx, shape));

    JS_ATOMIC_INCREMENT(&cx->runtime->propertyRemovals);
    checkShapeConsistency();
}

void
JSObject::rollbackProperties(JSContext *cx, uint32_t slotSpan)
{
    /*
     * Remove properties from this object until it has a matching slot span.
     * The object cannot have escaped in a way which would prevent safe
     * removal of the last properties.
     */
    JS_ASSERT(!inDictionaryMode() && slotSpan <= this->slotSpan());
    while (this->slotSpan() != slotSpan) {
        JS_ASSERT(lastProperty()->hasSlot() && getSlot(lastProperty()->slot()).isUndefined());
        removeLastProperty(cx);
    }
}

Shape *
JSObject::replaceWithNewEquivalentShape(JSContext *cx, Shape *oldShape, Shape *newShape)
{
    JS_ASSERT_IF(oldShape != lastProperty(),
                 inDictionaryMode() &&
                 nativeLookup(cx, oldShape->propidRef()) == oldShape);

    JSObject *self = this;

    if (!inDictionaryMode()) {
        RootedObject selfRoot(cx, self);
        RootedShape newRoot(cx, newShape);
        if (!toDictionaryMode(cx))
            return NULL;
        oldShape = selfRoot->lastProperty();
        self = selfRoot;
        newShape = newRoot;
    }

    if (!newShape) {
        RootedObject selfRoot(cx, self);
        RootedShape oldRoot(cx, oldShape);
        newShape = js_NewGCShape(cx);
        if (!newShape)
            return NULL;
        new (newShape) Shape(oldRoot->base()->unowned(), 0);
        self = selfRoot;
        oldShape = oldRoot;
    }

    ShapeTable &table = self->lastProperty()->table();
    Shape **spp = oldShape->isEmptyShape()
                  ? NULL
                  : table.search(oldShape->propidRef(), false);

    /*
     * Splice the new shape into the same position as the old shape, preserving
     * enumeration order (see bug 601399).
     */
    StackShape nshape(oldShape);
    newShape->initDictionaryShape(nshape, self->numFixedSlots(), oldShape->listp);

    JS_ASSERT(newShape->parent == oldShape);
    oldShape->removeFromDictionary(self);

    if (newShape == self->lastProperty())
        oldShape->handoffTableTo(newShape);

    if (spp)
        SHAPE_STORE_PRESERVING_COLLISION(spp, newShape);
    return newShape;
}

bool
JSObject::shadowingShapeChange(JSContext *cx, const Shape &shape)
{
    return generateOwnShape(cx);
}

bool
JSObject::clearParent(JSContext *cx)
{
    return setParent(cx, RootedObject(cx, this), RootedObject(cx));
}

/* static */ bool
JSObject::setParent(JSContext *cx, HandleObject obj, HandleObject parent)
{
    if (parent && !parent->setDelegate(cx))
        return false;

    if (obj->inDictionaryMode()) {
        StackBaseShape base(obj->lastProperty());
        base.parent = parent;
        UnownedBaseShape *nbase = BaseShape::getUnowned(cx, base);
        if (!nbase)
            return false;

        obj->lastProperty()->base()->adoptUnowned(nbase);
        return true;
    }

    Shape *newShape = Shape::setObjectParent(cx, parent, obj->getProto(), obj->shape_);
    if (!newShape)
        return false;

    obj->shape_ = newShape;
    return true;
}

/* static */ Shape *
Shape::setObjectParent(JSContext *cx, JSObject *parent, JSObject *proto, Shape *last)
{
    if (last->getObjectParent() == parent)
        return last;

    StackBaseShape base(last);
    base.parent = parent;

    return replaceLastProperty(cx, base, proto, last);
}

bool
JSObject::preventExtensions(JSContext *cx)
{
    JS_ASSERT(isExtensible());

    RootedObject self(cx, this);

    /*
     * Force lazy properties to be resolved by iterating over the objects' own
     * properties.
     */
    AutoIdVector props(cx);
    if (!js::GetPropertyNames(cx, self, JSITER_HIDDEN | JSITER_OWNONLY, &props))
        return false;

    if (self->isDenseArray())
        self->makeDenseArraySlow(cx, self);

    return self->setFlag(cx, BaseShape::NOT_EXTENSIBLE, GENERATE_SHAPE);
}

bool
JSObject::setFlag(JSContext *cx, /*BaseShape::Flag*/ uint32_t flag_, GenerateShape generateShape)
{
    BaseShape::Flag flag = (BaseShape::Flag) flag_;

    if (lastProperty()->getObjectFlags() & flag)
        return true;

    RootedObject self(cx, this);

    if (inDictionaryMode()) {
        if (generateShape == GENERATE_SHAPE && !generateOwnShape(cx))
            return false;
        StackBaseShape base(self->lastProperty());
        base.flags |= flag;
        UnownedBaseShape *nbase = BaseShape::getUnowned(cx, base);
        if (!nbase)
            return false;

        self->lastProperty()->base()->adoptUnowned(nbase);
        return true;
    }

    Shape *newShape = Shape::setObjectFlag(cx, flag, getProto(), lastProperty());
    if (!newShape)
        return false;

    self->shape_ = newShape;
    return true;
}

/* static */ Shape *
Shape::setObjectFlag(JSContext *cx, BaseShape::Flag flag, JSObject *proto, Shape *last)
{
    if (last->getObjectFlags() & flag)
        return last;

    StackBaseShape base(last);
    base.flags |= flag;

    return replaceLastProperty(cx, base, proto, last);
}

/* static */ inline HashNumber
StackBaseShape::hash(const StackBaseShape *base)
{
    HashNumber hash = base->flags;
    hash = JS_ROTATE_LEFT32(hash, 4) ^ (uintptr_t(base->clasp) >> 3);
    hash = JS_ROTATE_LEFT32(hash, 4) ^ (uintptr_t(base->parent) >> 3);
    hash = JS_ROTATE_LEFT32(hash, 4) ^ uintptr_t(base->rawGetter);
    hash = JS_ROTATE_LEFT32(hash, 4) ^ uintptr_t(base->rawSetter);
    return hash;
}

/* static */ inline bool
StackBaseShape::match(UnownedBaseShape *key, const StackBaseShape *lookup)
{
    return key->flags == lookup->flags
        && key->clasp == lookup->clasp
        && key->parent == lookup->parent
        && key->rawGetter == lookup->rawGetter
        && key->rawSetter == lookup->rawSetter;
}

/* static */ UnownedBaseShape *
BaseShape::getUnowned(JSContext *cx, const StackBaseShape &base)
{
    BaseShapeSet &table = cx->compartment->baseShapes;

    if (!table.initialized() && !table.init())
        return NULL;

    BaseShapeSet::AddPtr p = table.lookupForAdd(&base);

    if (p)
        return *p;

    StackBaseShape::AutoRooter root(cx, &base);

    BaseShape *nbase_ = js_NewGCBaseShape(cx);
    if (!nbase_)
        return NULL;
    new (nbase_) BaseShape(base);

    UnownedBaseShape *nbase = static_cast<UnownedBaseShape *>(nbase_);

    if (!table.relookupOrAdd(p, &base, nbase))
        return NULL;

    return nbase;
}

void
JSCompartment::sweepBaseShapeTable()
{
    if (baseShapes.initialized()) {
        for (BaseShapeSet::Enum e(baseShapes); !e.empty(); e.popFront()) {
            UnownedBaseShape *base = e.front();
            if (!base->isMarked())
                e.removeFront();
        }
    }
}

void
BaseShape::finalize(FreeOp *fop)
{
    if (table_) {
        fop->delete_(table_);
        table_ = NULL;
    }
}

/* static */ Shape *
Shape::setExtensibleParents(JSContext *cx, Shape *shape)
{
    JS_ASSERT(!shape->inDictionary());

    StackBaseShape base(shape);
    base.flags |= BaseShape::EXTENSIBLE_PARENTS;

    /* This is only used for Block and Call objects, which have a NULL proto. */
    return replaceLastProperty(cx, base, NULL, shape);
}

bool
Bindings::setExtensibleParents(JSContext *cx)
{
    if (!ensureShape(cx))
        return false;
    Shape *newShape = Shape::setExtensibleParents(cx, lastBinding);
    if (!newShape)
        return false;
    lastBinding = newShape;
    return true;
}

bool
Bindings::setParent(JSContext *cx, JSObject *obj_)
{
    RootedObject obj(cx, obj_);

    /*
     * This may be invoked on GC heap allocated bindings, in which case this
     * is pointing to an internal value of a JSScript that can't itself be
     * relocated. The script itself will be rooted, and will not be moved, so
     * mark the stack value as non-relocatable for the stack root analysis.
     */
    Bindings *self = this;
    SkipRoot root(cx, &self);

    if (!ensureShape(cx))
        return false;

    /* This is only used for Block objects, which have a NULL proto. */
    Shape *newShape = Shape::setObjectParent(cx, obj, NULL, self->lastBinding);
    if (!newShape)
        return false;
    self->lastBinding = newShape;
    return true;
}

inline
InitialShapeEntry::InitialShapeEntry() : shape(NULL), proto(NULL)
{
}

inline
InitialShapeEntry::InitialShapeEntry(const ReadBarriered<Shape> &shape, JSObject *proto)
  : shape(shape), proto(proto)
{
}

inline InitialShapeEntry::Lookup
InitialShapeEntry::getLookup()
{
    return Lookup(shape->getObjectClass(), proto, shape->getObjectParent(),
                  shape->numFixedSlots(), shape->getObjectFlags());
}

/* static */ inline HashNumber
InitialShapeEntry::hash(const Lookup &lookup)
{
    HashNumber hash = uintptr_t(lookup.clasp) >> 3;
    hash = JS_ROTATE_LEFT32(hash, 4) ^ (uintptr_t(lookup.proto) >> 3);
    hash = JS_ROTATE_LEFT32(hash, 4) ^ (uintptr_t(lookup.parent) >> 3);
    return hash + lookup.nfixed;
}

/* static */ inline bool
InitialShapeEntry::match(const InitialShapeEntry &key, const Lookup &lookup)
{
    return lookup.clasp == key.shape->getObjectClass()
        && lookup.proto == key.proto
        && lookup.parent == key.shape->getObjectParent()
        && lookup.nfixed == key.shape->numFixedSlots()
        && lookup.baseFlags == key.shape->getObjectFlags();
}

/* static */ Shape *
EmptyShape::getInitialShape(JSContext *cx, Class *clasp, JSObject *proto, JSObject *parent,
                            AllocKind kind, uint32_t objectFlags)
{
    InitialShapeSet &table = cx->compartment->initialShapes;

    if (!table.initialized() && !table.init())
        return NULL;

    size_t nfixed = GetGCKindSlots(kind, clasp);
    InitialShapeEntry::Lookup lookup(clasp, proto, parent, nfixed, objectFlags);

    InitialShapeSet::AddPtr p = table.lookupForAdd(lookup);

    if (p)
        return p->shape;

    RootedObject protoRoot(cx, lookup.proto);
    RootedObject parentRoot(cx, lookup.parent);

    Rooted<UnownedBaseShape*> nbase(cx);

    StackBaseShape base(clasp, parent, objectFlags);
    nbase = BaseShape::getUnowned(cx, base);
    if (!nbase)
        return NULL;

    Shape *shape = cx->propertyTree().newShape(cx);
    if (!shape)
        return NULL;
    new (shape) EmptyShape(nbase, nfixed);

    lookup.proto = protoRoot;
    lookup.parent = parentRoot;

    if (!table.relookupOrAdd(p, lookup, InitialShapeEntry(shape, lookup.proto)))
        return NULL;

    return shape;
}

void
NewObjectCache::invalidateEntriesForShape(JSContext *cx, Shape *shape, JSObject *proto_)
{
    Class *clasp = shape->getObjectClass();

    gc::AllocKind kind = gc::GetGCObjectKind(shape->numFixedSlots());
    if (CanBeFinalizedInBackground(kind, clasp))
        kind = GetBackgroundAllocKind(kind);

    Rooted<GlobalObject *> global(cx, &shape->getObjectParent()->global());
    RootedObject proto(cx, proto_);
    types::TypeObject *type = proto->getNewType(cx);

    EntryIndex entry;
    if (lookupGlobal(clasp, global, kind, &entry))
        PodZero(&entries[entry]);
    if (!proto->isGlobal() && lookupProto(clasp, proto, kind, &entry))
        PodZero(&entries[entry]);
    if (lookupType(clasp, type, kind, &entry))
        PodZero(&entries[entry]);
}

/* static */ void
EmptyShape::insertInitialShape(JSContext *cx, Shape *shape, JSObject *proto)
{
    InitialShapeEntry::Lookup lookup(shape->getObjectClass(), proto, shape->getObjectParent(),
                                     shape->numFixedSlots(), shape->getObjectFlags());

    InitialShapeSet::Ptr p = cx->compartment->initialShapes.lookup(lookup);
    JS_ASSERT(p);

    InitialShapeEntry &entry = const_cast<InitialShapeEntry &>(*p);
    JS_ASSERT(entry.shape->isEmptyShape());

    /* The new shape had better be rooted at the old one. */
#ifdef DEBUG
    const Shape *nshape = shape;
    while (!nshape->isEmptyShape())
        nshape = nshape->previous();
    JS_ASSERT(nshape == entry.shape);
#endif

    entry.shape = shape;

    /*
     * This affects the shape that will be produced by the various NewObject
     * methods, so clear any cache entry referring to the old shape. This is
     * not required for correctness (though it may bust on the above asserts):
     * the NewObject must always check for a nativeEmpty() result and generate
     * the appropriate properties if found. Clearing the cache entry avoids
     * this duplicate regeneration.
     */
    cx->runtime->newObjectCache.invalidateEntriesForShape(cx, shape, proto);
}

void
JSCompartment::sweepInitialShapeTable()
{
    if (initialShapes.initialized()) {
        for (InitialShapeSet::Enum e(initialShapes); !e.empty(); e.popFront()) {
            const InitialShapeEntry &entry = e.front();
            Shape *shape = entry.shape;
            JSObject *proto = entry.proto;
            if (!IsShapeMarked(&shape) || (proto && !IsObjectMarked(&proto))) {
                e.removeFront();
            } else {
<<<<<<< HEAD
                DebugOnly<JSObject *> parent = shape->getObjectParent();
=======
#ifdef DEBUG
                JSObject *parent = shape->getObjectParent();
>>>>>>> de832ca2
                JS_ASSERT(!parent || IsObjectMarked(&parent));
                JS_ASSERT(parent == shape->getObjectParent());
#endif
                InitialShapeEntry newKey(shape, proto);
                e.rekeyFront(newKey.getLookup(), newKey);
            }
        }
    }
}<|MERGE_RESOLUTION|>--- conflicted
+++ resolved
@@ -1380,12 +1380,8 @@
             if (!IsShapeMarked(&shape) || (proto && !IsObjectMarked(&proto))) {
                 e.removeFront();
             } else {
-<<<<<<< HEAD
+#ifdef DEBUG
                 DebugOnly<JSObject *> parent = shape->getObjectParent();
-=======
-#ifdef DEBUG
-                JSObject *parent = shape->getObjectParent();
->>>>>>> de832ca2
                 JS_ASSERT(!parent || IsObjectMarked(&parent));
                 JS_ASSERT(parent == shape->getObjectParent());
 #endif
