--- conflicted
+++ resolved
@@ -362,7 +362,6 @@
 		Retcon.cpp \
 		TrampolineCompiler.cpp \
 		$(NULL)
-<<<<<<< HEAD
 
 # Ion
 VPATH +=	$(srcdir)/ion
@@ -375,8 +374,6 @@
 		IonLowering.cpp \
 		Ion.cpp \
 		$(NULL)
-=======
->>>>>>> cf8cdef9
 
 ifeq (86, $(findstring 86,$(TARGET_CPU)))
 ifeq (x86_64, $(TARGET_CPU))
