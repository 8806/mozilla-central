--- conflicted
+++ resolved
@@ -1370,13 +1370,9 @@
 BEGIN_CASE(JSOP_GNAMEINC)
 BEGIN_CASE(JSOP_GNAMEDEC)
 {
-<<<<<<< HEAD
-    obj = fp->scopeChainObj();
+    obj = fp->scopeChain;
     if (js_CodeSpec[op].format & JOF_GNAME)
         obj = obj->getGlobal();
-=======
-    obj = fp->scopeChain;
->>>>>>> fc8dbb02
 
     JSObject *obj2;
     PropertyCacheEntry *entry;
@@ -1546,65 +1542,6 @@
     DO_NEXT_OP(len);
 }
 
-<<<<<<< HEAD
-=======
-/* NB: This macro doesn't use JS_BEGIN_MACRO/JS_END_MACRO around its body. */
-#define FAST_GLOBAL_INCREMENT_OP(SLOWOP,INCR,INCR2)                           \
-    op2 = SLOWOP;                                                             \
-    incr = INCR;                                                              \
-    incr2 = INCR2;                                                            \
-    goto do_global_incop
-
-{
-    JSOp op2;
-    int incr, incr2;
-
-BEGIN_CASE(JSOP_DECGVAR)
-    FAST_GLOBAL_INCREMENT_OP(JSOP_DECNAME, -1, -1);
-BEGIN_CASE(JSOP_GVARDEC)
-    FAST_GLOBAL_INCREMENT_OP(JSOP_NAMEDEC, -1,  0);
-BEGIN_CASE(JSOP_INCGVAR)
-    FAST_GLOBAL_INCREMENT_OP(JSOP_INCNAME,  1,  1);
-BEGIN_CASE(JSOP_GVARINC)
-    FAST_GLOBAL_INCREMENT_OP(JSOP_NAMEINC,  1,  0);
-
-#undef FAST_GLOBAL_INCREMENT_OP
-
-  do_global_incop:
-    JS_ASSERT((js_CodeSpec[op].format & JOF_TMPSLOT_MASK) ==
-              JOF_TMPSLOT2);
-    uint32 slot = GET_SLOTNO(regs.pc);
-    JS_ASSERT(slot < GlobalVarCount(fp));
-    METER_SLOT_OP(op, slot);
-    const Value &lref = fp->slots()[slot];
-    if (lref.isNull()) {
-        op = op2;
-        DO_OP();
-    }
-    slot = (uint32)lref.toInt32();
-    JS_ASSERT(fp->varobj(cx) == cx->activeCallStack()->getInitialVarObj());
-    JSObject *varobj = cx->activeCallStack()->getInitialVarObj();
-
-    /* XXX all this code assumes that varobj is either a callobj or global and
-     * that it cannot be accessed in a MT way. This is either true now or
-     * coming soon. */
-
-    Value &rref = varobj->getSlotRef(slot);
-    int32_t tmp;
-    if (JS_LIKELY(rref.isInt32() && CanIncDecWithoutOverflow(tmp = rref.toInt32()))) {
-        PUSH_INT32(tmp + incr2);
-        rref.getInt32Ref() = tmp + incr;
-    } else {
-        PUSH_COPY(rref);
-        if (!js_DoIncDec(cx, &js_CodeSpec[op], &regs.sp[-1], &rref))
-            goto error;
-    }
-    len = JSOP_INCGVAR_LENGTH;  /* all gvar incops are same length */
-    JS_ASSERT(len == js_CodeSpec[op].length);
-    DO_NEXT_OP(len);
-}
-
->>>>>>> fc8dbb02
 BEGIN_CASE(JSOP_THIS)
     if (!fp->getThisObject(cx))
         goto error;
@@ -2475,13 +2412,9 @@
 BEGIN_CASE(JSOP_NAME)
 BEGIN_CASE(JSOP_CALLNAME)
 {
-<<<<<<< HEAD
-    JSObject *obj = fp->scopeChainObj();
+    JSObject *obj = fp->scopeChain;
     if (op == JSOP_GETGNAME || op == JSOP_CALLGNAME)
         obj = obj->getGlobal();
-=======
-    JSObject *obj = fp->scopeChain;
->>>>>>> fc8dbb02
 
     JSScopeProperty *sprop;
     Value rval;
@@ -2998,32 +2931,11 @@
 BEGIN_CASE(JSOP_CALLGLOBAL)
 {
     uint32 slot = GET_SLOTNO(regs.pc);
-<<<<<<< HEAD
     slot = script->getGlobalSlot(slot);
     JSObject *obj = fp->scopeChainObj()->getGlobal();
     JS_ASSERT(slot < obj->scope()->freeslot);
     PUSH_COPY(obj->getSlot(slot));
     if (op == JSOP_CALLGLOBAL)
-=======
-    JS_ASSERT(slot < GlobalVarCount(fp));
-    METER_SLOT_OP(op, slot);
-    const Value &lval = fp->slots()[slot];
-    if (lval.isNull()) {
-        op = (op == JSOP_GETGVAR) ? JSOP_NAME : JSOP_CALLNAME;
-        DO_OP();
-    }
-    JS_ASSERT(fp->varobj(cx) == cx->activeCallStack()->getInitialVarObj());
-    JSObject *varobj = cx->activeCallStack()->getInitialVarObj();
-
-    /* XXX all this code assumes that varobj is either a callobj or global and
-     * that it cannot be accessed in a MT way. This is either true now or
-     * coming soon. */
-
-    slot = (uint32)lval.toInt32();
-    const Value &rref = varobj->lockedGetSlot(slot);
-    PUSH_COPY(rref);
-    if (op == JSOP_CALLGVAR)
->>>>>>> fc8dbb02
         PUSH_NULL();
 }
 END_CASE(JSOP_GETGLOBAL)
@@ -3044,7 +2956,6 @@
         if (!scope->methodWriteBarrier(cx, slot, rval)) {
             JS_UNLOCK_SCOPE(cx, scope);
             goto error;
-<<<<<<< HEAD
         }
         obj->lockedSetSlot(slot, rval);
         JS_UNLOCK_SCOPE(cx, scope);
@@ -3060,10 +2971,6 @@
     JSObject *obj = fp->scopeChainObj()->getGlobal();
     JS_ASSERT(slot < obj->scope()->freeslot);
     {
-=======
-    } else {
-        uint32 slot = (uint32)lref.toInt32();
->>>>>>> fc8dbb02
         JS_LOCK_OBJ(cx, obj);
         JSScope *scope = obj->scope();
         if (!scope->methodWriteBarrier(cx, slot, regs.sp[-1])) {
