--- conflicted
+++ resolved
@@ -141,7 +141,7 @@
     if (!backEdgeTable.init())
         return false;
 
-    return true;
+    return debuggees.init() && breakpointSites.init();
 }
 
 #ifdef JS_METHODJIT
@@ -154,18 +154,12 @@
     mjit::JaegerCompartment *jc = cx->new_<mjit::JaegerCompartment>();
     if (!jc)
         return false;
-<<<<<<< HEAD
-#endif
-
-    return debuggees.init() && breakpointSites.init();
-=======
     if (!jc->Initialize()) {
         cx->delete_(jc);
         return false;
     }
     jaegerCompartment_ = jc;
     return true;
->>>>>>> 1a60ab92
 }
 
 size_t
