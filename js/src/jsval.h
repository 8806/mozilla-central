--- conflicted
+++ resolved
@@ -291,11 +291,8 @@
     JS_ARG_POISON,               /* used in debug builds to catch tracing errors */
     JS_SERIALIZE_NO_NODE,        /* an empty subnode in the AST serializer */
     JS_LAZY_ARGUMENTS,           /* lazy arguments value on the stack */
-<<<<<<< HEAD
+    JS_IS_CONSTRUCTING,          /* magic value passed to natives to indicate construction */
     JS_ION_ERROR,                /* error while running Ion code */
-=======
-    JS_IS_CONSTRUCTING,          /* magic value passed to natives to indicate construction */
->>>>>>> 2d9518c6
     JS_GENERIC_MAGIC             /* for local use */
 } JSWhyMagic;
 
