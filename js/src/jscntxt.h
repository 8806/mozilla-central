/* -*- Mode: C++; tab-width: 8; indent-tabs-mode: nil; c-basic-offset: 4 -*-
 * vim: set ts=8 sw=4 et tw=78:
 *
 * ***** BEGIN LICENSE BLOCK *****
 * Version: MPL 1.1/GPL 2.0/LGPL 2.1
 *
 * The contents of this file are subject to the Mozilla Public License Version
 * 1.1 (the "License"); you may not use this file except in compliance with
 * the License. You may obtain a copy of the License at
 * http://www.mozilla.org/MPL/
 *
 * Software distributed under the License is distributed on an "AS IS" basis,
 * WITHOUT WARRANTY OF ANY KIND, either express or implied. See the License
 * for the specific language governing rights and limitations under the
 * License.
 *
 * The Original Code is Mozilla Communicator client code, released
 * March 31, 1998.
 *
 * The Initial Developer of the Original Code is
 * Netscape Communications Corporation.
 * Portions created by the Initial Developer are Copyright (C) 1998
 * the Initial Developer. All Rights Reserved.
 *
 * Contributor(s):
 *
 * Alternatively, the contents of this file may be used under the terms of
 * either of the GNU General Public License Version 2 or later (the "GPL"),
 * or the GNU Lesser General Public License Version 2.1 or later (the "LGPL"),
 * in which case the provisions of the GPL or the LGPL are applicable instead
 * of those above. If you wish to allow use of your version of this file only
 * under the terms of either the GPL or the LGPL, and not to allow others to
 * use your version of this file under the terms of the MPL, indicate your
 * decision by deleting the provisions above and replace them with the notice
 * and other provisions required by the GPL or the LGPL. If you do not delete
 * the provisions above, a recipient may use your version of this file under
 * the terms of any one of the MPL, the GPL or the LGPL.
 *
 * ***** END LICENSE BLOCK ***** */

#ifndef jscntxt_h___
#define jscntxt_h___
/*
 * JS execution context.
 */
#include <string.h>

#include "jsprvtd.h"
#include "jsarena.h"
#include "jsclist.h"
#include "jslong.h"
#include "jsatom.h"
#include "jsdhash.h"
#include "jsdtoa.h"
#include "jsfun.h"
#include "jsgc.h"
#include "jsgcchunk.h"
#include "jshashtable.h"
#include "jsinfer.h"
#include "jsinterp.h"
#include "jsmath.h"
#include "jsobj.h"
#include "jspropertycache.h"
#include "jspropertytree.h"
#include "jsstaticcheck.h"
#include "jsutil.h"
#include "jsvector.h"
#include "prmjtime.h"

#ifdef _MSC_VER
#pragma warning(push)
#pragma warning(disable:4100) /* Silence unreferenced formal parameter warnings */
#pragma warning(push)
#pragma warning(disable:4355) /* Silence warning about "this" used in base member initializer list */
#endif

/* Forward declarations of nanojit types. */
namespace nanojit {

class Assembler;
class CodeAlloc;
class Fragment;
template<typename K> struct DefaultHash;
template<typename K, typename V, typename H> class HashMap;
template<typename T> class Seq;

}  /* namespace nanojit */

namespace js {

/* Tracer constants. */
static const size_t MONITOR_N_GLOBAL_STATES = 4;
static const size_t FRAGMENT_TABLE_SIZE = 512;
static const size_t MAX_NATIVE_STACK_SLOTS = 4096;
static const size_t MAX_CALL_STACK_ENTRIES = 500;
static const size_t MAX_GLOBAL_SLOTS = 4096;
static const size_t GLOBAL_SLOTS_BUFFER_SIZE = MAX_GLOBAL_SLOTS + 1;
static const size_t MAX_SLOW_NATIVE_EXTRA_SLOTS = 16;

/* Forward declarations of tracer types. */
class VMAllocator;
class FrameInfoCache;
struct FrameInfo;
struct VMSideExit;
struct TreeFragment;
struct TracerState;
template<typename T> class Queue;
typedef Queue<uint16> SlotList;
class TypeMap;
class LoopProfile;

#if defined(JS_JIT_SPEW) || defined(DEBUG)
struct FragPI;
typedef nanojit::HashMap<uint32, FragPI, nanojit::DefaultHash<uint32> > FragStatsMap;
#endif

namespace mjit {
class JaegerCompartment;
}

/*
 * Allocation policy that calls JSContext memory functions and reports errors
 * to the context. Since the JSContext given on construction is stored for
 * the lifetime of the container, this policy may only be used for containers
 * whose lifetime is a shorter than the given JSContext.
 */
class ContextAllocPolicy
{
    JSContext *cx;

  public:
    ContextAllocPolicy(JSContext *cx) : cx(cx) {}
    JSContext *context() const { return cx; }

    /* Inline definitions below. */
    void *malloc_(size_t bytes);
    void free_(void *p);
    void *realloc_(void *p, size_t bytes);
    void reportAllocOverflow() const;
};

/*
 * A StackSegment (referred to as just a 'segment') contains a prev-linked set
 * of stack frames and the slots associated with each frame. A segment and its
 * contained frames/slots also have a precise memory layout that is described
 * in the js::StackSpace comment. A key layout invariant for segments is that
 * prev-linked frames are adjacent in memory, separated only by the values that
 * constitute the locals and expression stack of the prev-frame.
 *
 * The set of stack frames in a non-empty segment start at the segment's
 * "current frame", which is the most recently pushed frame, and ends at the
 * segment's "initial frame". Note that, while all stack frames in a segment
 * are prev-linked, not all prev-linked frames are in the same segment. Hence,
 * for a segment |ss|, |ss->getInitialFrame()->prev| may be non-null and in a
 * different segment. This occurs when the VM reenters itself (via Invoke or
 * Execute). In full generality, a single context may contain a forest of trees
 * of stack frames. With respect to this forest, a segment contains a linear
 * path along a single tree, not necessarily to the root.
 *
 * The frames of a non-empty segment must all be in the same context and thus
 * each non-empty segment is referred to as being "in" a context. Segments in a
 * context have an additional state of being either "active" or "suspended". A
 * suspended segment |ss| has a "suspended frame" which is snapshot of |cx->regs|
 * when the segment was suspended and serves as the current frame of |ss|.
 * There is at most one active segment in a given context. Segments in a
 * context execute LIFO and are maintained in a stack.  The top of this stack
 * is the context's "current segment". If a context |cx| has an active segment
 * |ss|, then:
 *   1. |ss| is |cx|'s current segment,
 *   2. |cx->regs != NULL|, and
 *   3. |ss|'s current frame is |cx->regs->fp|.
 * Moreover, |cx->regs != NULL| iff |cx| has an active segment.
 *
 * An empty segment is not associated with any context. Empty segments are
 * created when there is not an active segment for a context at the top of the
 * stack and claim space for the arguments of an Invoke before the Invoke's
 * stack frame is pushed. During the intervals when the arguments have been
 * pushed, but not the stack frame, the segment cannot be pushed onto the
 * context, since that would require some hack to deal with cx->fp not being
 * the current frame of cx->currentSegment.
 *
 * Finally, (to support JS_SaveFrameChain/JS_RestoreFrameChain) a suspended
 * segment may or may not be "saved". Normally, when the active segment is
 * popped, the previous segment (which is necessarily suspended) becomes
 * active. If the previous segment was saved, however, then it stays suspended
 * until it is made active by a call to JS_RestoreFrameChain. This is why a
 * context may have a current segment, but not an active segment.
 */
class StackSegment
{
    /* The context to which this segment belongs. */
    JSContext           *cx;

    /* Link for JSContext segment stack mentioned in big comment above. */
    StackSegment        *previousInContext;

    /* Link for StackSpace segment stack mentioned in StackSpace comment. */
    StackSegment        *previousInMemory;

    /* The first frame executed in this segment. null iff cx is null */
    JSStackFrame        *initialFrame;

    /* If this segment is suspended, |cx->regs| when it was suspended. */
    JSFrameRegs         *suspendedRegs;

    /* The varobj on entry to initialFrame. */
    JSObject            *initialVarObj;

    /* Whether this segment was suspended by JS_SaveFrameChain. */
    bool                saved;

    /* Align at 8 bytes on all platforms. */
#if JS_BITS_PER_WORD == 32
    void                *padding;
#endif

    /*
     * To make isActive a single null-ness check, this non-null constant is
     * assigned to suspendedRegs when !inContext.
     */
#define NON_NULL_SUSPENDED_REGS ((JSFrameRegs *)0x1)

  public:
    StackSegment()
      : cx(NULL), previousInContext(NULL), previousInMemory(NULL),
        initialFrame(NULL), suspendedRegs(NON_NULL_SUSPENDED_REGS),
        initialVarObj(NULL), saved(false)
    {
        JS_ASSERT(!inContext());
    }

    /* Safe casts guaranteed by the contiguous-stack layout. */

    Value *valueRangeBegin() const {
        return (Value *)(this + 1);
    }

    /*
     * As described in the comment at the beginning of the class, a segment
     * is in one of three states:
     *
     *  !inContext:  the segment has been created to root arguments for a
     *               future call to Invoke.
     *  isActive:    the segment describes a set of stack frames in a context,
     *               where the top frame currently executing.
     *  isSuspended: like isActive, but the top frame has been suspended.
     */

    bool inContext() const {
        JS_ASSERT(!!cx == !!initialFrame);
        JS_ASSERT_IF(!cx, suspendedRegs == NON_NULL_SUSPENDED_REGS && !saved);
        return cx;
    }

    bool isActive() const {
        JS_ASSERT_IF(!suspendedRegs, cx && !saved);
        JS_ASSERT_IF(!cx, suspendedRegs == NON_NULL_SUSPENDED_REGS);
        return !suspendedRegs;
    }

    bool isSuspended() const {
        JS_ASSERT_IF(!cx || !suspendedRegs, !saved);
        JS_ASSERT_IF(!cx, suspendedRegs == NON_NULL_SUSPENDED_REGS);
        return cx && suspendedRegs;
    }

    /* Substate of suspended, queryable in any state. */

    bool isSaved() const {
        JS_ASSERT_IF(saved, isSuspended());
        return saved;
    }

    /* Transitioning between inContext <--> isActive */

    void joinContext(JSContext *cx, JSStackFrame *f) {
        JS_ASSERT(!inContext());
        this->cx = cx;
        initialFrame = f;
        suspendedRegs = NULL;
        JS_ASSERT(isActive());
    }

    void leaveContext() {
        JS_ASSERT(isActive());
        this->cx = NULL;
        initialFrame = NULL;
        suspendedRegs = NON_NULL_SUSPENDED_REGS;
        JS_ASSERT(!inContext());
    }

    JSContext *maybeContext() const {
        return cx;
    }

#undef NON_NULL_SUSPENDED_REGS

    /* Transitioning between isActive <--> isSuspended */

    void suspend(JSFrameRegs *regs) {
        JS_ASSERT(isActive());
        JS_ASSERT(regs && regs->fp && contains(regs->fp));
        suspendedRegs = regs;
        JS_ASSERT(isSuspended());
    }

    void resume() {
        JS_ASSERT(isSuspended());
        suspendedRegs = NULL;
        JS_ASSERT(isActive());
    }

    /* When isSuspended, transitioning isSaved <--> !isSaved */

    void save(JSFrameRegs *regs) {
        JS_ASSERT(!isSuspended());
        suspend(regs);
        saved = true;
        JS_ASSERT(isSaved());
    }

    void restore() {
        JS_ASSERT(isSaved());
        saved = false;
        resume();
        JS_ASSERT(!isSuspended());
    }

    /* Data available when inContext */

    JSStackFrame *getInitialFrame() const {
        JS_ASSERT(inContext());
        return initialFrame;
    }

    inline JSFrameRegs *getCurrentRegs() const;
    inline JSStackFrame *getCurrentFrame() const;

    /* Data available when isSuspended. */

    JSFrameRegs *getSuspendedRegs() const {
        JS_ASSERT(isSuspended());
        return suspendedRegs;
    }

    JSStackFrame *getSuspendedFrame() const {
        return suspendedRegs->fp;
    }

    /* JSContext / js::StackSpace bookkeeping. */

    void setPreviousInContext(StackSegment *seg) {
        previousInContext = seg;
    }

    StackSegment *getPreviousInContext() const  {
        return previousInContext;
    }

    void setPreviousInMemory(StackSegment *seg) {
        previousInMemory = seg;
    }

    StackSegment *getPreviousInMemory() const  {
        return previousInMemory;
    }

    void setInitialVarObj(JSObject *obj) {
        JS_ASSERT(inContext());
        initialVarObj = obj;
    }

    bool hasInitialVarObj() {
        JS_ASSERT(inContext());
        return initialVarObj != NULL;
    }

    JSObject &getInitialVarObj() const {
        JS_ASSERT(inContext() && initialVarObj);
        return *initialVarObj;
    }

    JS_REQUIRES_STACK bool contains(const JSStackFrame *fp) const;

    JSStackFrame *computeNextFrame(JSStackFrame *fp) const;
};

static const size_t VALUES_PER_STACK_SEGMENT = sizeof(StackSegment) / sizeof(Value);
JS_STATIC_ASSERT(sizeof(StackSegment) % sizeof(Value) == 0);

/* See StackSpace::pushInvokeArgs. */
class InvokeArgsGuard : public CallArgs
{
    friend class StackSpace;
    JSContext        *cx;  /* null implies nothing pushed */
    StackSegment     *seg;
    Value            *prevInvokeArgEnd;
#ifdef DEBUG
    StackSegment     *prevInvokeSegment;
    JSStackFrame     *prevInvokeFrame;
#endif
  public:
    InvokeArgsGuard() : cx(NULL), seg(NULL) {}
    ~InvokeArgsGuard();
    bool pushed() const { return cx != NULL; }
};

/*
 * This type can be used to call Invoke when the arguments have already been
 * pushed onto the stack as part of normal execution.
 */
struct InvokeArgsAlreadyOnTheStack : CallArgs
{
    InvokeArgsAlreadyOnTheStack(Value *vp, uintN argc) : CallArgs(vp + 2, argc) {}
};

/* See StackSpace::pushInvokeFrame. */
class InvokeFrameGuard
{
    friend class StackSpace;
    JSContext        *cx_;  /* null implies nothing pushed */
    JSFrameRegs      regs_;
    JSFrameRegs      *prevRegs_;
  public:
    InvokeFrameGuard() : cx_(NULL) {}
    ~InvokeFrameGuard() { if (pushed()) pop(); }
    bool pushed() const { return cx_ != NULL; }
    void pop();
    JSStackFrame *fp() const { return regs_.fp; }
};

/* Reusable base; not for direct use. */
class FrameGuard
{
    friend class StackSpace;
    JSContext        *cx_;  /* null implies nothing pushed */
    StackSegment     *seg_;
    Value            *vp_;
    JSStackFrame     *fp_;
  public:
    FrameGuard() : cx_(NULL), vp_(NULL), fp_(NULL) {}
    JS_REQUIRES_STACK ~FrameGuard();
    bool pushed() const { return cx_ != NULL; }
    StackSegment *segment() const { return seg_; }
    Value *vp() const { return vp_; }
    JSStackFrame *fp() const { return fp_; }
};

/* See StackSpace::pushExecuteFrame. */
class ExecuteFrameGuard : public FrameGuard
{
    friend class StackSpace;
    JSFrameRegs      regs_;
};

/* See StackSpace::pushDummyFrame. */
class DummyFrameGuard : public FrameGuard
{
    friend class StackSpace;
    JSFrameRegs      regs_;
};

/* See StackSpace::pushGeneratorFrame. */
class GeneratorFrameGuard : public FrameGuard
{};

/*
 * Stack layout
 *
 * Each ThreadData has one associated StackSpace object which allocates all
 * segments for the thread. StackSpace performs all such allocations in a
 * single, fixed-size buffer using a specific layout scheme that allows some
 * associations between segments, frames, and slots to be implicit, rather
 * than explicitly stored as pointers. To maintain useful invariants, stack
 * space is not given out arbitrarily, but rather allocated/deallocated for
 * specific purposes. The use cases currently supported are: calling a function
 * with arguments (e.g. Invoke), executing a script (e.g. Execute), inline
 * interpreter calls, and pushing "dummy" frames for bookkeeping purposes. See
 * associated member functions below.
 *
 * First, we consider the layout of individual segments. (See the
 * js::StackSegment comment for terminology.) A non-empty segment (i.e., a
 * segment in a context) has the following layout:
 *
 *           initial frame                 current frame ------.  if regs,
 *          .------------.                           |         |  regs->sp
 *          |            V                           V         V
 *   |segment| slots |frame| slots |frame| slots |frame| slots |
 *                       |  ^          |  ^          |
 *          ? <----------'  `----------'  `----------'
 *                prev          prev          prev
 *
 * Moreover, the bytes in the following ranges form a contiguous array of
 * Values that are marked during GC:
 *   1. between a segment and its first frame
 *   2. between two adjacent frames in a segment
 *   3. between a segment's current frame and (if fp->regs) fp->regs->sp
 * Thus, the VM must ensure that all such Values are safe to be marked.
 *
 * An empty segment is followed by arguments that are rooted by the
 * StackSpace::invokeArgEnd pointer:
 *
 *              invokeArgEnd
 *                   |
 *                   V
 *   |segment| slots |
 *
 * Above the level of segments, a StackSpace is simply a contiguous sequence
 * of segments kept in a linked list:
 *
 *   base                       currentSegment  firstUnused            end
 *    |                               |             |                   |
 *    V                               V             V                   V
 *    |segment| --- |segment| --- |segment| ------- |                   |
 *         | ^           | ^           |
 *   0 <---' `-----------' `-----------'
 *   previous    previous       previous
 *
 * Both js::StackSpace and JSContext maintain a stack of segments, the top of
 * which is the "current segment" for that thread or context, respectively.
 * Since different contexts can arbitrarily interleave execution in a single
 * thread, these stacks are different enough that a segment needs both
 * "previousInMemory" and "previousInContext".
 *
 * For example, in a single thread, a function in segment S1 in a context CX1
 * may call out into C++ code that reenters the VM in a context CX2, which
 * creates a new segment S2 in CX2, and CX1 may or may not equal CX2.
 *
 * Note that there is some structure to this interleaving of segments:
 *   1. the inclusion from segments in a context to segments in a thread
 *      preserves order (in terms of previousInContext and previousInMemory,
 *      respectively).
 *   2. the mapping from stack frames to their containing segment preserves
 *      order (in terms of prev and previousInContext, respectively).
 */
class StackSpace
{
    Value *base;
#ifdef XP_WIN
    mutable Value *commitEnd;
#endif
    Value *end;
    StackSegment *currentSegment;
#ifdef DEBUG
    /*
     * Keep track of which segment/frame bumped invokeArgEnd so that
     * firstUnused() can assert that, when invokeArgEnd is used as the top of
     * the stack, it is being used appropriately.
     */
    StackSegment *invokeSegment;
    JSStackFrame *invokeFrame;
#endif
    Value        *invokeArgEnd;

    friend class InvokeArgsGuard;
    friend class InvokeFrameGuard;
    friend class FrameGuard;

    bool pushSegmentForInvoke(JSContext *cx, uintN argc, InvokeArgsGuard *ag);
    void popSegmentForInvoke(const InvokeArgsGuard &ag);

    bool pushInvokeFrameSlow(JSContext *cx, const InvokeArgsGuard &ag,
                             InvokeFrameGuard *fg);
    void popInvokeFrameSlow(const CallArgs &args);

    bool getSegmentAndFrame(JSContext *cx, uintN vplen, uintN nslots,
                            FrameGuard *fg) const;
    void pushSegmentAndFrame(JSContext *cx, JSFrameRegs *regs, FrameGuard *fg);
    void popSegmentAndFrame(JSContext *cx);

    struct EnsureSpaceCheck {
        inline bool operator()(const StackSpace &, JSContext *, Value *, uintN);
    };

    struct LimitCheck {
        JSStackFrame *base;
        Value **limit;
        LimitCheck(JSStackFrame *base, Value **limit) : base(base), limit(limit) {}
        inline bool operator()(const StackSpace &, JSContext *, Value *, uintN);
    };

    template <class Check>
    inline JSStackFrame *getCallFrame(JSContext *cx, Value *sp, uintN nactual,
                                      JSFunction *fun, JSScript *script,
                                      uint32 *pflags, Check check) const;

    inline void popInvokeArgs(const InvokeArgsGuard &args);
    inline void popInvokeFrame(const InvokeFrameGuard &ag);

    inline Value *firstUnused() const;

    inline bool isCurrentAndActive(JSContext *cx) const;
    friend class AllFramesIter;
    StackSegment *getCurrentSegment() const { return currentSegment; }

#ifdef XP_WIN
    /* Commit more memory from the reserved stack space. */
    JS_FRIEND_API(bool) bumpCommit(Value *from, ptrdiff_t nvals) const;
#endif

  public:
    static const size_t CAPACITY_VALS   = 512 * 1024;
    static const size_t CAPACITY_BYTES  = CAPACITY_VALS * sizeof(Value);
    static const size_t COMMIT_VALS     = 16 * 1024;
    static const size_t COMMIT_BYTES    = COMMIT_VALS * sizeof(Value);

    /*
     * SunSpider and v8bench have roughly an average of 9 slots per script.
     * Our heuristic for a quick over-recursion check uses a generous slot
     * count based on this estimate. We take this frame size and multiply it
     * by the old recursion limit from the interpreter.
     *
     * Worst case, if an average size script (<=9 slots) over recurses, it'll
     * effectively be the same as having increased the old inline call count
     * to <= 5,000.
     */
    static const size_t STACK_QUOTA    = (VALUES_PER_STACK_FRAME + 18) *
                                         JS_MAX_INLINE_CALL_COUNT;

<<<<<<< HEAD
    /*
     * Extra space to reserve on the stack before invoking the method JIT.
     * This may be used for inlined stack frames.
     */
    static const size_t STACK_EXTRA    = (VALUES_PER_STACK_FRAME + 18) * 10;

    /* Kept as a member of JSThreadData; cannot use constructor/destructor. */
=======
    StackSpace();
    ~StackSpace();

>>>>>>> a03b4b89
    bool init();

#ifdef DEBUG
    template <class T>
    bool contains(T *t) const {
        char *v = (char *)t;
        JS_ASSERT(size_t(-1) - uintptr_t(t) >= sizeof(T));
        return v >= (char *)base && v + sizeof(T) <= (char *)end;
    }
#endif

    /*
     * When we LeaveTree, we need to rebuild the stack, which requires stack
     * allocation. There is no good way to handle an OOM for these allocations,
     * so this function checks that they cannot occur using the size of the
     * TraceNativeStorage as a conservative upper bound.
     */
    inline bool ensureEnoughSpaceToEnterTrace();

    /* +1 for slow native's stack frame. */
    static const ptrdiff_t MAX_TRACE_SPACE_VALS =
      MAX_NATIVE_STACK_SLOTS + MAX_CALL_STACK_ENTRIES * VALUES_PER_STACK_FRAME +
      (VALUES_PER_STACK_SEGMENT + VALUES_PER_STACK_FRAME /* synthesized slow native */);

    /* Mark all segments, frames, and slots on the stack. */
    JS_REQUIRES_STACK void mark(JSTracer *trc);

    /*
     * For all five use cases below:
     *  - The boolean-valued functions call js_ReportOutOfScriptQuota on OOM.
     *  - The "get*Frame" functions do not change any global state, they just
     *    check OOM and return pointers to an uninitialized frame with the
     *    requested missing arguments/slots. Only once the "push*Frame"
     *    function has been called is global state updated. Thus, between
     *    "get*Frame" and "push*Frame", the frame and slots are unrooted.
     *  - The "push*Frame" functions will set fp->prev; the caller needn't.
     *  - Functions taking "*Guard" arguments will use the guard's destructor
     *    to pop the allocation. The caller must ensure the guard has the
     *    appropriate lifetime.
     *  - The get*Frame functions put the 'nmissing' slots contiguously after
     *    the arguments.
     */

    /*
     * pushInvokeArgs allocates |argc + 2| rooted values that will be passed as
     * the arguments to Invoke. A single allocation can be used for multiple
     * Invoke calls. The InvokeArgumentsGuard passed to Invoke must come from
     * an immediately-enclosing (stack-wise) call to pushInvokeArgs.
     */
    bool pushInvokeArgs(JSContext *cx, uintN argc, InvokeArgsGuard *ag);

    /* These functions are called inside Invoke, not Invoke clients. */
    bool getInvokeFrame(JSContext *cx, const CallArgs &args, JSFunction *fun,
                        JSScript *script, uint32 *flags, InvokeFrameGuard *fg) const;

    void pushInvokeFrame(JSContext *cx, const CallArgs &args, InvokeFrameGuard *fg);

    /* These functions are called inside Execute, not Execute clients. */
    bool getExecuteFrame(JSContext *cx, JSScript *script, ExecuteFrameGuard *fg) const;
    void pushExecuteFrame(JSContext *cx, JSObject *initialVarObj, ExecuteFrameGuard *fg);

    /* Get the segment which contains the target frame. */
    js::StackSegment *containingSegment(const JSStackFrame *target);

    /*
     * Since RAII cannot be used for inline frames, callers must manually
     * call pushInlineFrame/popInlineFrame.
     */
    inline JSStackFrame *getInlineFrame(JSContext *cx, Value *sp, uintN nactual,
                                        JSFunction *fun, JSScript *script,
                                        uint32 *flags) const;
    inline void pushInlineFrame(JSContext *cx, JSScript *script, JSStackFrame *fp,
                                JSFrameRegs *regs);
    inline void popInlineFrame(JSContext *cx, JSStackFrame *prev, js::Value *newsp);

    /* These functions are called inside SendToGenerator. */
    bool getGeneratorFrame(JSContext *cx, uintN vplen, uintN nslots,
                           GeneratorFrameGuard *fg);
    void pushGeneratorFrame(JSContext *cx, JSFrameRegs *regs, GeneratorFrameGuard *fg);

    /* Pushes a JSStackFrame::isDummyFrame. */
    bool pushDummyFrame(JSContext *cx, JSObject &scopeChain, DummyFrameGuard *fg);

    /* Check and bump the given stack limit. */
    inline JSStackFrame *getInlineFrameWithinLimit(JSContext *cx, Value *sp, uintN nactual,
                                                   JSFunction *fun, JSScript *script, uint32 *flags,
                                                   JSStackFrame *base, Value **limit) const;

    /*
     * Compute a stack limit for entering method jit code which allows the
     * method jit to check for end-of-stack and over-recursion with a single
     * comparison. See STACK_QUOTA above.
     */
    inline Value *getStackLimit(JSContext *cx);

    /*
     * Try to bump the given 'limit' by bumping the commit limit. Return false
     * if fully committed or if 'limit' exceeds 'base' + STACK_QUOTA.
     */
    bool bumpCommitAndLimit(JSStackFrame *base, Value *from, uintN nvals, Value **limit) const;

    /*
     * Allocate nvals on the top of the stack, report error on failure.
     * N.B. the caller must ensure |from >= firstUnused()|.
     */
    inline bool ensureSpace(JSContext *maybecx, Value *from, ptrdiff_t nvals) const;
};

JS_STATIC_ASSERT(StackSpace::CAPACITY_VALS % StackSpace::COMMIT_VALS == 0);

/*
 * While |cx->fp|'s pc/sp are available in |cx->regs|, to compute the saved
 * value of pc/sp for any other frame, it is necessary to know about that
 * frame's next-frame. This iterator maintains this information when walking
 * a chain of stack frames starting at |cx->fp|.
 *
 * Usage:
 *   for (FrameRegsIter i(cx); !i.done(); ++i)
 *     ... i.fp() ... i.sp() ... i.pc()
 */
class FrameRegsIter
{
    JSContext         *cx;
    StackSegment      *curseg;
    JSStackFrame      *curfp;
    Value             *cursp;
    jsbytecode        *curpc;

    void initSlow();
    void incSlow(JSStackFrame *fp, JSStackFrame *prev);

  public:
    JS_REQUIRES_STACK inline FrameRegsIter(JSContext *cx);

    bool done() const { return curfp == NULL; }
    inline FrameRegsIter &operator++();

    JSStackFrame *fp() const { return curfp; }
    Value *sp() const { return cursp; }
    jsbytecode *pc() const { return curpc; }
};

/*
 * Utility class for iteration over all active stack frames.
 */
class AllFramesIter
{
public:
    AllFramesIter(JSContext *cx);

    bool done() const { return curfp == NULL; }
    AllFramesIter& operator++();

    JSStackFrame *fp() const { return curfp; }

private:
    StackSegment *curcs;
    JSStackFrame *curfp;
};

/*
 * GetSrcNote cache to avoid O(n^2) growth in finding a source note for a
 * given pc in a script. We use the script->code pointer to tag the cache,
 * instead of the script address itself, so that source notes are always found
 * by offset from the bytecode with which they were generated.
 */
struct GSNCache {
    typedef HashMap<jsbytecode *,
                    jssrcnote *,
                    PointerHasher<jsbytecode *, 0>,
                    SystemAllocPolicy> Map;

    jsbytecode      *code;
    Map             map;
#ifdef JS_GSNMETER
    struct Stats {
        uint32          hits;
        uint32          misses;
        uint32          fills;
        uint32          purges;

        Stats() : hits(0), misses(0), fills(0), purges(0) { }
    };

    Stats           stats;
#endif

    GSNCache() : code(NULL) { }

    void purge();
};
 
inline GSNCache *
GetGSNCache(JSContext *cx);

struct PendingProxyOperation {
    PendingProxyOperation   *next;
    JSObject                *object;
};

struct ThreadData {
    /*
     * If non-zero, we were been asked to call the operation callback as soon
     * as possible.  If the thread has an active request, this contributes
     * towards rt->interruptCounter.
     */
    volatile int32      interruptFlags;

#ifdef JS_THREADSAFE
    /* The request depth for this thread. */
    unsigned            requestDepth;
#endif

#ifdef JS_TRACER
    /*
     * During trace execution (or during trace recording or
     * profiling), these fields point to the compartment doing the
     * execution on this thread. At other times, they are NULL.  If a
     * thread tries to execute/record/profile one trace while another
     * is still running, the initial one will abort. Therefore, we
     * only need to track one at a time.
     */
    JSCompartment       *onTraceCompartment;
    JSCompartment       *recordingCompartment;
    JSCompartment       *profilingCompartment;

    /* Maximum size of the tracer's code cache before we start flushing. */
    uint32              maxCodeCacheBytes;

    static const uint32 DEFAULT_JIT_CACHE_SIZE = 16 * 1024 * 1024;
#endif

    /* Keeper of the contiguous stack used by all contexts in this thread. */
    StackSpace          stackSpace;

    /*
     * Flag indicating that we are waiving any soft limits on the GC heap
     * because we want allocations to be infallible (except when we hit OOM).
     */
    bool                waiveGCQuota;

    /*
     * The GSN cache is per thread since even multi-cx-per-thread embeddings
     * do not interleave js_GetSrcNote calls.
     */
    GSNCache            gsnCache;

    /* Property cache for faster call/get/set invocation. */
    PropertyCache       propertyCache;

    /* State used by dtoa.c. */
    DtoaState           *dtoaState;

    /* Base address of the native stack for the current thread. */
    jsuword             *nativeStackBase;

    /* List of currently pending operations on proxies. */
    PendingProxyOperation *pendingProxyOperation;

    ConservativeGCThreadData conservativeGC;

    ThreadData();
    ~ThreadData();

    bool init();
    
    void mark(JSTracer *trc) {
        stackSpace.mark(trc);
    }

    void purge(JSContext *cx) {
        gsnCache.purge();

        /* FIXME: bug 506341. */
        propertyCache.purge(cx);
    }

    /* This must be called with the GC lock held. */
    void triggerOperationCallback(JSRuntime *rt);
};

} /* namespace js */

#ifdef JS_THREADSAFE

/*
 * Structure uniquely representing a thread.  It holds thread-private data
 * that can be accessed without a global lock.
 */
struct JSThread {
    typedef js::HashMap<void *,
                        JSThread *,
                        js::DefaultHasher<void *>,
                        js::SystemAllocPolicy> Map;

    /* Linked list of all contexts in use on this thread. */
    JSCList             contextList;

    /* Opaque thread-id, from NSPR's PR_GetCurrentThread(). */
    void                *id;

    /* Number of JS_SuspendRequest calls withot JS_ResumeRequest. */
    unsigned            suspendCount;

# ifdef DEBUG
    unsigned            checkRequestDepth;
# endif

    /* Factored out of JSThread for !JS_THREADSAFE embedding in JSRuntime. */
    js::ThreadData      data;

    JSThread(void *id)
      : id(id),
        suspendCount(0)
# ifdef DEBUG
      , checkRequestDepth(0)
# endif        
    {
        JS_INIT_CLIST(&contextList);
    }

    ~JSThread() {
        /* The thread must have zero contexts. */
        JS_ASSERT(JS_CLIST_IS_EMPTY(&contextList));
    }

    bool init() {
        return data.init();
    }
};

#define JS_THREAD_DATA(cx)      (&(cx)->thread->data)

extern JSThread *
js_CurrentThread(JSRuntime *rt);

/*
 * The function takes the GC lock and does not release in successful return.
 * On error (out of memory) the function releases the lock but delegates
 * the error reporting to the caller.
 */
extern JSBool
js_InitContextThread(JSContext *cx);

/*
 * On entrance the GC lock must be held and it will be held on exit.
 */
extern void
js_ClearContextThread(JSContext *cx);

#endif /* JS_THREADSAFE */

#ifdef DEBUG
# define FUNCTION_KIND_METER_LIST(_)                                          \
                        _(allfun), _(heavy), _(nofreeupvar), _(onlyfreevar),  \
                        _(flat), _(badfunarg),                                \
                        _(joinedsetmethod), _(joinedinitmethod),              \
                        _(joinedreplace), _(joinedsort), _(joinedmodulepat),  \
                        _(mreadbarrier), _(mwritebarrier), _(mwslotbarrier),  \
                        _(unjoined), _(indynamicscope)
# define identity(x)    x

struct JSFunctionMeter {
    int32 FUNCTION_KIND_METER_LIST(identity);
};

# undef identity

# define JS_FUNCTION_METER(cx,x) JS_RUNTIME_METER((cx)->runtime, functionMeter.x)
#else
# define JS_FUNCTION_METER(cx,x) ((void)0)
#endif

typedef enum JSDestroyContextMode {
    JSDCM_NO_GC,
    JSDCM_MAYBE_GC,
    JSDCM_FORCE_GC,
    JSDCM_NEW_FAILED
} JSDestroyContextMode;

typedef enum JSRuntimeState {
    JSRTS_DOWN,
    JSRTS_LAUNCHING,
    JSRTS_UP,
    JSRTS_LANDING
} JSRuntimeState;

typedef struct JSPropertyTreeEntry {
    JSDHashEntryHdr     hdr;
    js::Shape           *child;
} JSPropertyTreeEntry;

typedef void
(* JSActivityCallback)(void *arg, JSBool active);

namespace js {

typedef js::Vector<JSCompartment *, 0, js::SystemAllocPolicy> CompartmentVector;

}

struct JSRuntime {
    /* Default compartment. */
    JSCompartment       *atomsCompartment;
#ifdef JS_THREADSAFE
    bool                atomsCompartmentIsLocked;
#endif

    /* List of compartments (protected by the GC lock). */
    js::CompartmentVector compartments;

    /* Runtime state, synchronized by the stateChange/gcLock condvar/lock. */
    JSRuntimeState      state;

    /* Context create/destroy callback. */
    JSContextCallback   cxCallback;

    /* Compartment create/destroy callback. */
    JSCompartmentCallback compartmentCallback;

    /*
     * Sets a callback that is run whenever the runtime goes idle - the
     * last active request ceases - and begins activity - when it was
     * idle and a request begins. Note: The callback is called under the
     * GC lock.
     */
    void setActivityCallback(JSActivityCallback cb, void *arg) {
        activityCallback = cb;
        activityCallbackArg = arg;
    }

    JSActivityCallback    activityCallback;
    void                 *activityCallbackArg;

    /*
     * Shape regenerated whenever a prototype implicated by an "add property"
     * property cache fill and induced trace guard has a readonly property or a
     * setter defined on it. This number proxies for the shapes of all objects
     * along the prototype chain of all objects in the runtime on which such an
     * add-property result has been cached/traced.
     *
     * See bug 492355 for more details.
     *
     * This comes early in JSRuntime to minimize the immediate format used by
     * trace-JITted code that reads it.
     */
    uint32              protoHazardShape;

    /* Garbage collector state, used by jsgc.c. */
    js::GCChunkSet      gcChunkSet;

    js::RootedValueMap  gcRootsHash;
    js::GCLocks         gcLocksHash;
    jsrefcount          gcKeepAtoms;
    size_t              gcBytes;
    size_t              gcTriggerBytes;
    size_t              gcLastBytes;
    size_t              gcMaxBytes;
    size_t              gcMaxMallocBytes;
    size_t              gcChunksWaitingToExpire;
    uint32              gcEmptyArenaPoolLifespan;
    uint32              gcNumber;
    js::GCMarker        *gcMarkingTracer;
    uint32              gcTriggerFactor;
    int64               gcJitReleaseTime;
    JSGCMode            gcMode;
    volatile bool       gcIsNeeded;

    /*
     * Compartment that triggered GC. If more than one Compatment need GC,
     * gcTriggerCompartment is reset to NULL and a global GC is performed.
     */
    JSCompartment       *gcTriggerCompartment;

    /* Compartment that is currently involved in per-compartment GC */
    JSCompartment       *gcCurrentCompartment;

    /*
     * We can pack these flags as only the GC thread writes to them. Atomic
     * updates to packed bytes are not guaranteed, so stores issued by one
     * thread may be lost due to unsynchronized read-modify-write cycles on
     * other threads.
     */
    bool                gcPoke;
    bool                gcMarkAndSweep;
    bool                gcRunning;
    bool                gcRegenShapes;

#ifdef JS_GC_ZEAL
    jsrefcount          gcZeal;
#endif

    JSGCCallback        gcCallback;

  private:
    /*
     * Malloc counter to measure memory pressure for GC scheduling. It runs
     * from gcMaxMallocBytes down to zero.
     */
    volatile ptrdiff_t  gcMallocBytes;

  public:
    js::GCChunkAllocator    *gcChunkAllocator;

    void setCustomGCChunkAllocator(js::GCChunkAllocator *allocator) {
        JS_ASSERT(allocator);
        JS_ASSERT(state == JSRTS_DOWN);
        gcChunkAllocator = allocator;
    }

    /*
     * The trace operation and its data argument to trace embedding-specific
     * GC roots.
     */
    JSTraceDataOp       gcExtraRootsTraceOp;
    void                *gcExtraRootsData;

    /* Well-known numbers held for use by this runtime's contexts. */
    js::Value           NaNValue;
    js::Value           negativeInfinityValue;
    js::Value           positiveInfinityValue;

    JSFlatString        *emptyString;

    /* List of active contexts sharing this runtime; protected by gcLock. */
    JSCList             contextList;

    /* Per runtime debug hooks -- see jsprvtd.h and jsdbgapi.h. */
    JSDebugHooks        globalDebugHooks;

    /*
     * Right now, we only support runtime-wide debugging.
     */
    JSBool              debugMode;

#ifdef JS_TRACER
    /* True if any debug hooks not supported by the JIT are enabled. */
    bool debuggerInhibitsJIT() const {
        return (globalDebugHooks.interruptHook ||
                globalDebugHooks.callHook);
    }
#endif

    /* More debugging state, see jsdbgapi.c. */
    JSCList             trapList;
    JSCList             watchPointList;

    /* Client opaque pointers */
    void                *data;

#ifdef JS_THREADSAFE
    /* These combine to interlock the GC and new requests. */
    PRLock              *gcLock;
    PRCondVar           *gcDone;
    PRCondVar           *requestDone;
    uint32              requestCount;
    JSThread            *gcThread;

    js::GCHelperThread  gcHelperThread;

    /* Lock and owning thread pointer for JS_LOCK_RUNTIME. */
    PRLock              *rtLock;
#ifdef DEBUG
    void *              rtLockOwner;
#endif

    /* Used to synchronize down/up state change; protected by gcLock. */
    PRCondVar           *stateChange;

    /*
     * Lock serializing trapList and watchPointList accesses, and count of all
     * mutations to trapList and watchPointList made by debugger threads.  To
     * keep the code simple, we define debuggerMutations for the thread-unsafe
     * case too.
     */
    PRLock              *debuggerLock;

    JSThread::Map       threads;
#endif /* JS_THREADSAFE */
    uint32              debuggerMutations;

    /*
     * Security callbacks set on the runtime are used by each context unless
     * an override is set on the context.
     */
    JSSecurityCallbacks *securityCallbacks;

    /* Structured data callbacks are runtime-wide. */
    const JSStructuredCloneCallbacks *structuredCloneCallbacks;

    /*
     * The propertyRemovals counter is incremented for every JSObject::clear,
     * and for each JSObject::remove method call that frees a slot in the given
     * object. See js_NativeGet and js_NativeSet in jsobj.cpp.
     */
    int32               propertyRemovals;

    /* Script filename table. */
    struct JSHashTable  *scriptFilenameTable;
#ifdef JS_THREADSAFE
    PRLock              *scriptFilenameTableLock;
#endif

    /* Number localization, used by jsnum.c */
    const char          *thousandsSeparator;
    const char          *decimalSeparator;
    const char          *numGrouping;

    /*
     * Weak references to lazily-created, well-known XML singletons.
     *
     * NB: Singleton objects must be carefully disconnected from the rest of
     * the object graph usually associated with a JSContext's global object,
     * including the set of standard class objects.  See jsxml.c for details.
     */
    JSObject            *anynameObject;
    JSObject            *functionNamespaceObject;

#ifdef JS_THREADSAFE
    /* Number of threads with active requests and unhandled interrupts. */
    volatile int32      interruptCounter;
#else
    js::ThreadData      threadData;

#define JS_THREAD_DATA(cx)      (&(cx)->runtime->threadData)
#endif

    /*
     * Object shape (property cache structural type) identifier generator.
     *
     * Type 0 stands for the empty scope, and must not be regenerated due to
     * uint32 wrap-around. Since js_GenerateShape (in jsinterp.cpp) uses
     * atomic pre-increment, the initial value for the first typed non-empty
     * scope will be 1.
     *
     * If this counter overflows into SHAPE_OVERFLOW_BIT (in jsinterp.h), the
     * cache is disabled, to avoid aliasing two different types. It stays
     * disabled until a triggered GC at some later moment compresses live
     * types, minimizing rt->shapeGen in the process.
     */
    volatile uint32     shapeGen;

    /* Literal table maintained by jsatom.c functions. */
    JSAtomState         atomState;

    /*
     * Various metering fields are defined at the end of JSRuntime. In this
     * way there is no need to recompile all the code that refers to other
     * fields of JSRuntime after enabling the corresponding metering macro.
     */
#ifdef JS_DUMP_ENUM_CACHE_STATS
    int32               nativeEnumProbes;
    int32               nativeEnumMisses;
# define ENUM_CACHE_METER(name)     JS_ATOMIC_INCREMENT(&cx->runtime->name)
#else
# define ENUM_CACHE_METER(name)     ((void) 0)
#endif

#ifdef DEBUG
    /* Function invocation metering. */
    jsrefcount          inlineCalls;
    jsrefcount          nativeCalls;
    jsrefcount          nonInlineCalls;
    jsrefcount          constructs;

    jsrefcount          liveObjectProps;
    jsrefcount          liveObjectPropsPreSweep;

    /*
     * NB: emptyShapes (in JSCompartment) is init'ed iff at least one
     * of these envars is set:
     *
     *  JS_PROPTREE_STATFILE  statistics on the property tree forest
     *  JS_PROPTREE_DUMPFILE  all paths in the property tree forest
     */
    const char          *propTreeStatFilename;
    const char          *propTreeDumpFilename;

    bool meterEmptyShapes() const { return propTreeStatFilename || propTreeDumpFilename; }

    /* String instrumentation. */
    jsrefcount          liveStrings;
    jsrefcount          totalStrings;
    jsrefcount          liveDependentStrings;
    jsrefcount          totalDependentStrings;
    jsrefcount          badUndependStrings;
    double              lengthSum;
    double              lengthSquaredSum;
    double              strdepLengthSum;
    double              strdepLengthSquaredSum;

    /* Script instrumentation. */
    jsrefcount          liveScripts;
    jsrefcount          totalScripts;
    jsrefcount          liveEmptyScripts;
    jsrefcount          totalEmptyScripts;
    jsrefcount          highWaterLiveScripts;
#endif /* DEBUG */

#ifdef JS_SCOPE_DEPTH_METER
    /*
     * Stats on runtime prototype chain lookups and scope chain depths, i.e.,
     * counts of objects traversed on a chain until the wanted id is found.
     */
    JSBasicStats        protoLookupDepthStats;
    JSBasicStats        scopeSearchDepthStats;

    /*
     * Stats on compile-time host environment and lexical scope chain lengths
     * (maximum depths).
     */
    JSBasicStats        hostenvScopeDepthStats;
    JSBasicStats        lexicalScopeDepthStats;
#endif

#ifdef JS_GCMETER
    js::gc::JSGCStats           gcStats;
    js::gc::JSGCArenaStats      globalArenaStats[js::gc::FINALIZE_LIMIT];
#endif

#ifdef DEBUG
    /*
     * If functionMeterFilename, set from an envariable in JSRuntime's ctor, is
     * null, the remaining members in this ifdef'ed group are not initialized.
     */
    const char          *functionMeterFilename;
    JSFunctionMeter     functionMeter;
    char                lastScriptFilename[1024];

    typedef js::HashMap<JSFunction *,
                        int32,
                        js::DefaultHasher<JSFunction *>,
                        js::SystemAllocPolicy> FunctionCountMap;

    FunctionCountMap    methodReadBarrierCountMap;
    FunctionCountMap    unjoinedFunctionCountMap;
#endif

    JSWrapObjectCallback wrapObjectCallback;
    JSPreWrapCallback    preWrapObjectCallback;

#ifdef JS_METHODJIT
    uint32               mjitMemoryUsed;
#endif
    uint32               stringMemoryUsed;

    JSRuntime();
    ~JSRuntime();

    bool init(uint32 maxbytes);

    void setGCTriggerFactor(uint32 factor);
    void setGCLastBytes(size_t lastBytes);

    /*
     * Call the system malloc while checking for GC memory pressure and
     * reporting OOM error when cx is not null.
     */
    void* malloc_(size_t bytes, JSContext *cx = NULL) {
        updateMallocCounter(bytes);
        void *p = ::js_malloc(bytes);
        return JS_LIKELY(!!p) ? p : onOutOfMemory(NULL, bytes, cx);
    }

    /*
     * Call the system calloc while checking for GC memory pressure and
     * reporting OOM error when cx is not null.
     */
    void* calloc_(size_t bytes, JSContext *cx = NULL) {
        updateMallocCounter(bytes);
        void *p = ::js_calloc(bytes);
        return JS_LIKELY(!!p) ? p : onOutOfMemory(reinterpret_cast<void *>(1), bytes, cx);
    }

    void* realloc_(void* p, size_t oldBytes, size_t newBytes, JSContext *cx = NULL) {
        JS_ASSERT(oldBytes < newBytes);
        updateMallocCounter(newBytes - oldBytes);
        void *p2 = ::js_realloc(p, newBytes);
        return JS_LIKELY(!!p2) ? p2 : onOutOfMemory(p, newBytes, cx);
    }

    void* realloc_(void* p, size_t bytes, JSContext *cx = NULL) {
        /*
         * For compatibility we do not account for realloc that increases
         * previously allocated memory.
         */
        if (!p)
            updateMallocCounter(bytes);
        void *p2 = ::js_realloc(p, bytes);
        return JS_LIKELY(!!p2) ? p2 : onOutOfMemory(p, bytes, cx);
    }

    inline void free_(void* p) {
        /* FIXME: Making this free in the background is buggy. Can it work? */
        js::Foreground::free_(p);
    }

    JS_DECLARE_NEW_METHODS(malloc_, JS_ALWAYS_INLINE)
    JS_DECLARE_DELETE_METHODS(free_, JS_ALWAYS_INLINE)

    bool isGCMallocLimitReached() const { return gcMallocBytes <= 0; }

    void resetGCMallocBytes() { gcMallocBytes = ptrdiff_t(gcMaxMallocBytes); }

    void setGCMaxMallocBytes(size_t value) {
        /*
         * For compatibility treat any value that exceeds PTRDIFF_T_MAX to
         * mean that value.
         */
        gcMaxMallocBytes = (ptrdiff_t(value) >= 0) ? value : size_t(-1) >> 1;
        resetGCMallocBytes();
    }

    /*
     * Call this after allocating memory held by GC things, to update memory
     * pressure counters or report the OOM error if necessary. If oomError and
     * cx is not null the function also reports OOM error.
     *
     * The function must be called outside the GC lock and in case of OOM error
     * the caller must ensure that no deadlock possible during OOM reporting.
     */
    void updateMallocCounter(size_t nbytes) {
        /* We tolerate any thread races when updating gcMallocBytes. */
        ptrdiff_t newCount = gcMallocBytes - ptrdiff_t(nbytes);
        gcMallocBytes = newCount;
        if (JS_UNLIKELY(newCount <= 0))
            onTooMuchMalloc();
    }

  private:
    /*
     * The function must be called outside the GC lock.
     */
    JS_FRIEND_API(void) onTooMuchMalloc();

    /*
     * This should be called after system malloc/realloc returns NULL to try
     * to recove some memory or to report an error. Failures in malloc and
     * calloc are signaled by p == null and p == reinterpret_cast<void *>(1).
     * Other values of p mean a realloc failure.
     *
     * The function must be called outside the GC lock.
     */
    JS_FRIEND_API(void *) onOutOfMemory(void *p, size_t nbytes, JSContext *cx);
};

/* Common macros to access thread-local caches in JSThread or JSRuntime. */
#define JS_PROPERTY_CACHE(cx)   (JS_THREAD_DATA(cx)->propertyCache)

#ifdef DEBUG
# define JS_RUNTIME_METER(rt, which)    JS_ATOMIC_INCREMENT(&(rt)->which)
# define JS_RUNTIME_UNMETER(rt, which)  JS_ATOMIC_DECREMENT(&(rt)->which)
#else
# define JS_RUNTIME_METER(rt, which)    /* nothing */
# define JS_RUNTIME_UNMETER(rt, which)  /* nothing */
#endif

#define JS_KEEP_ATOMS(rt)   JS_ATOMIC_INCREMENT(&(rt)->gcKeepAtoms);
#define JS_UNKEEP_ATOMS(rt) JS_ATOMIC_DECREMENT(&(rt)->gcKeepAtoms);

#ifdef JS_ARGUMENT_FORMATTER_DEFINED
/*
 * Linked list mapping format strings for JS_{Convert,Push}Arguments{,VA} to
 * formatter functions.  Elements are sorted in non-increasing format string
 * length order.
 */
struct JSArgumentFormatMap {
    const char          *format;
    size_t              length;
    JSArgumentFormatter formatter;
    JSArgumentFormatMap *next;
};
#endif

extern const JSDebugHooks js_NullDebugHooks;  /* defined in jsdbgapi.cpp */

namespace js {

class AutoGCRooter;
struct AutoResolving;

static inline bool
OptionsHasXML(uint32 options)
{
    return !!(options & JSOPTION_XML);
}

static inline bool
OptionsHasAnonFunFix(uint32 options)
{
    return !!(options & JSOPTION_ANONFUNFIX);
}

static inline bool
OptionsSameVersionFlags(uint32 self, uint32 other)
{
    static const uint32 mask = JSOPTION_XML | JSOPTION_ANONFUNFIX;
    return !((self & mask) ^ (other & mask));
}

/*
 * Flags accompany script version data so that a) dynamically created scripts
 * can inherit their caller's compile-time properties and b) scripts can be
 * appropriately compared in the eval cache across global option changes. An
 * example of the latter is enabling the top-level-anonymous-function-is-error
 * option: subsequent evals of the same, previously-valid script text may have
 * become invalid.
 */
namespace VersionFlags {
static const uintN MASK         = 0x0FFF; /* see JSVersion in jspubtd.h */
static const uintN HAS_XML      = 0x1000; /* flag induced by XML option */
static const uintN ANONFUNFIX   = 0x2000; /* see jsapi.h comment on JSOPTION_ANONFUNFIX */
static const uintN FULL_MASK    = 0x3FFF;
}

static inline JSVersion
VersionNumber(JSVersion version)
{
    return JSVersion(uint32(version) & VersionFlags::MASK);
}

static inline bool
VersionHasXML(JSVersion version)
{
    return !!(version & VersionFlags::HAS_XML);
}

/* @warning This is a distinct condition from having the XML flag set. */
static inline bool
VersionShouldParseXML(JSVersion version)
{
    return VersionHasXML(version) || VersionNumber(version) >= JSVERSION_1_6;
}

static inline bool
VersionHasAnonFunFix(JSVersion version)
{
    return !!(version & VersionFlags::ANONFUNFIX);
}

static inline void
VersionSetXML(JSVersion *version, bool enable)
{
    if (enable)
        *version = JSVersion(uint32(*version) | VersionFlags::HAS_XML);
    else
        *version = JSVersion(uint32(*version) & ~VersionFlags::HAS_XML);
}

static inline void
VersionSetAnonFunFix(JSVersion *version, bool enable)
{
    if (enable)
        *version = JSVersion(uint32(*version) | VersionFlags::ANONFUNFIX);
    else
        *version = JSVersion(uint32(*version) & ~VersionFlags::ANONFUNFIX);
}

static inline JSVersion
VersionExtractFlags(JSVersion version)
{
    return JSVersion(uint32(version) & ~VersionFlags::MASK);
}

static inline void
VersionCopyFlags(JSVersion *version, JSVersion from)
{
    *version = JSVersion(VersionNumber(*version) | VersionExtractFlags(from));
}

static inline bool
VersionHasFlags(JSVersion version)
{
    return !!VersionExtractFlags(version);
}

static inline uintN
VersionFlagsToOptions(JSVersion version)
{
    uintN copts = (VersionHasXML(version) ? JSOPTION_XML : 0) |
                  (VersionHasAnonFunFix(version) ? JSOPTION_ANONFUNFIX : 0);
    JS_ASSERT((copts & JSCOMPILEOPTION_MASK) == copts);
    return copts;
}

static inline JSVersion
OptionFlagsToVersion(uintN options, JSVersion version)
{
    VersionSetXML(&version, OptionsHasXML(options));
    VersionSetAnonFunFix(&version, OptionsHasAnonFunFix(options));
    return version;
}

static inline bool
VersionIsKnown(JSVersion version)
{
    return VersionNumber(version) != JSVERSION_UNKNOWN;
}

typedef js::HashSet<JSObject *,
                    js::DefaultHasher<JSObject *>,
                    js::SystemAllocPolicy> BusyArraysMap;

} /* namespace js */

struct JSContext
{
    explicit JSContext(JSRuntime *rt);
    ~JSContext();

    /* JSRuntime contextList linkage. */
    JSCList             link;

  private:
    /* See JSContext::findVersion. */
    JSVersion           defaultVersion;      /* script compilation version */
    JSVersion           versionOverride;     /* supercedes defaultVersion when valid */
    bool                hasVersionOverride;

    /* Exception state -- the exception member is a GC root by definition. */
    JSBool              throwing;           /* is there a pending exception? */
    js::Value           exception;          /* most-recently-thrown exception */

    /* Per-context run options. */
    uintN               runOptions;            /* see jsapi.h for JSOPTION_* */

  public:
    /* Locale specific callbacks for string conversion. */
    JSLocaleCallbacks   *localeCallbacks;

    js::AutoResolving   *resolvingList;

    /*
     * True if generating an error, to prevent runaway recursion.
     * NB: generatingError packs with throwing below.
     */
    JSPackedBool        generatingError;

    /* Limit pointer for checking native stack consumption during recursion. */
    jsuword             stackLimit;

    /* Quota on the size of arenas used to compile and execute scripts. */
    size_t              scriptStackQuota;

    /* Data shared by threads in an address space. */
    JSRuntime *const    runtime;

    /* GC heap compartment. */
    JSCompartment       *compartment;

    inline void setCompartment(JSCompartment *compartment);

    /* Currently executing frame and regs, set by stack operations. */
    JS_REQUIRES_STACK
    JSFrameRegs         *regs;

    /* Current frame accessors. */

    JSStackFrame* fp() {
        JS_ASSERT(regs && regs->fp);
        return regs->fp;
    }

    JSStackFrame* maybefp() {
        JS_ASSERT_IF(regs, regs->fp);
        return regs ? regs->fp : NULL;
    }

    bool hasfp() {
        JS_ASSERT_IF(regs, regs->fp);
        return !!regs;
    }

  public:
    friend class js::StackSpace;
    friend bool js::Interpret(JSContext *, JSStackFrame *, uintN, JSInterpMode);

    void resetCompartment();
    void wrapPendingException();

    /* For grep-ability, changes to 'regs' should call this function. */
    void setCurrentRegs(JSFrameRegs *regs) {
        JS_ASSERT_IF(regs, regs->fp);
        this->regs = regs;
    }

    /* Temporary arena pool used while compiling and decompiling. */
    JSArenaPool         tempPool;

    /* Temporary arena pool used while evaluate regular expressions. */
    JSArenaPool         regExpPool;

    /* Top-level object and pointer to top stack frame's scope chain. */
    JSObject            *globalObject;

    /* State for object and array toSource conversion. */
    JSSharpObjectMap    sharpObjectMap;
    js::BusyArraysMap   busyArrays;

    /* Argument formatter support for JS_{Convert,Push}Arguments{,VA}. */
    JSArgumentFormatMap *argumentFormatMap;

    /* Last message string and log file for debugging. */
    char                *lastMessage;
#ifdef DEBUG
    void                *logfp;
    jsbytecode          *logPrevPc;
#endif

    /* Per-context optional error reporter. */
    JSErrorReporter     errorReporter;

    /* Branch callback. */
    JSOperationCallback operationCallback;

    /* Client opaque pointers. */
    void                *data;
    void                *data2;

  private:
    /* Linked list of segments. See StackSegment. */
    js::StackSegment *currentSegment;

  public:
    void assertSegmentsInSync() const {
#ifdef DEBUG
        if (regs) {
            JS_ASSERT(currentSegment->isActive());
            if (js::StackSegment *prev = currentSegment->getPreviousInContext())
                JS_ASSERT(!prev->isActive());
        } else {
            JS_ASSERT_IF(currentSegment, !currentSegment->isActive());
        }
#endif
    }

    /* Return whether this context has an active segment. */
    bool hasActiveSegment() const {
        assertSegmentsInSync();
        return !!regs;
    }

    /* Assuming there is an active segment, return it. */
    js::StackSegment *activeSegment() const {
        JS_ASSERT(hasActiveSegment());
        return currentSegment;
    }

    /* Return the current segment, which may or may not be active. */
    js::StackSegment *getCurrentSegment() const {
        assertSegmentsInSync();
        return currentSegment;
    }

    inline js::RegExpStatics *regExpStatics();

  private:
    /* Add the given segment to the list as the new active segment. */
    void pushSegmentAndFrame(js::StackSegment *newseg, JSFrameRegs &regs);

    /* Remove the active segment and make the next segment active. */
    void popSegmentAndFrame();

  public:
    /* Mark the top segment as suspended, without pushing a new one. */
    void saveActiveSegment();

    /* Undoes calls to suspendActiveSegment. */
    void restoreSegment();

    /* Search the call stack for the nearest frame with static level targetLevel. */
    JSStackFrame *findFrameAtLevel(uintN targetLevel) const {
        JSStackFrame *fp = regs->fp;
        while (true) {
            JS_ASSERT(fp && fp->isScriptFrame());
            if (fp->script()->staticLevel == targetLevel)
                break;
            fp = fp->prev();
        }
        return fp;
    }

  public:
    /*
     * The default script compilation version can be set iff there is no code running.
     * This typically occurs via the JSAPI right after a context is constructed.
     */
    bool canSetDefaultVersion() const {
        return !regs && !hasVersionOverride;
    }

    /* Force a version for future script compilation. */
    void overrideVersion(JSVersion newVersion) {
        JS_ASSERT(!canSetDefaultVersion());
        versionOverride = newVersion;
        hasVersionOverride = true;
    }

    /* Set the default script compilation version. */
    void setDefaultVersion(JSVersion version) {
        defaultVersion = version;
    }

    void clearVersionOverride() { hasVersionOverride = false; }
    JSVersion getDefaultVersion() const { return defaultVersion; }
    bool isVersionOverridden() const { return hasVersionOverride; }

    JSVersion getVersionOverride() const {
        JS_ASSERT(isVersionOverridden());
        return versionOverride;
    }

    /*
     * Set the default version if possible; otherwise, force the version.
     * Return whether an override occurred.
     */
    bool maybeOverrideVersion(JSVersion newVersion) {
        if (canSetDefaultVersion()) {
            setDefaultVersion(newVersion);
            return false;
        }
        overrideVersion(newVersion);
        return true;
    }

  private:
    /*
     * If there is no code currently executing, turn the override version into
     * the default version.
     *
     * NB: the only time the version is potentially capable of migrating is
     * on return from the Execute or ExternalInvoke paths as they call through
     * JSContext::popSegmentAndFrame.
     */
    void maybeMigrateVersionOverride() {
        if (JS_LIKELY(!isVersionOverridden() || currentSegment))
            return;
        defaultVersion = versionOverride;
        clearVersionOverride();
    }

  public:
    /*
     * Return:
     * - The override version, if there is an override version.
     * - The newest scripted frame's version, if there is such a frame.
     * - The default verion.
     *
     * Note: if this ever shows up in a profile, just add caching!
     */
    JSVersion findVersion() const {
        if (hasVersionOverride)
            return versionOverride;

        if (regs) {
            /* There may be a scripted function somewhere on the stack! */
            JSStackFrame *fp = regs->fp;
            while (fp && !fp->isScriptFrame())
                fp = fp->prev();
            if (fp)
                return fp->script()->getVersion();
        }

        return defaultVersion;
    }

    void setRunOptions(uintN ropts) {
        JS_ASSERT((ropts & JSRUNOPTION_MASK) == ropts);
        runOptions = ropts;
    }

    /* Note: may override the version. */
    void setCompileOptions(uintN newcopts) {
        JS_ASSERT((newcopts & JSCOMPILEOPTION_MASK) == newcopts);
        if (JS_LIKELY(getCompileOptions() == newcopts))
            return;
        JSVersion version = findVersion();
        JSVersion newVersion = js::OptionFlagsToVersion(newcopts, version);
        maybeOverrideVersion(newVersion);
    }

    uintN getRunOptions() const { return runOptions; }
    uintN getCompileOptions() const { return js::VersionFlagsToOptions(findVersion()); }
    uintN allOptions() const { return getRunOptions() | getCompileOptions(); }

    bool hasRunOption(uintN ropt) const {
        JS_ASSERT((ropt & JSRUNOPTION_MASK) == ropt);
        return !!(runOptions & ropt);
    }

    bool hasStrictOption() const { return hasRunOption(JSOPTION_STRICT); }
    bool hasWErrorOption() const { return hasRunOption(JSOPTION_WERROR); }
    bool hasAtLineOption() const { return hasRunOption(JSOPTION_ATLINE); }

#ifdef JS_THREADSAFE
    JSThread            *thread;
    unsigned            outstandingRequests;/* number of JS_BeginRequest calls
                                               without the corresponding
                                               JS_EndRequest. */
    JSCList             threadLinks;        /* JSThread contextList linkage */

#define CX_FROM_THREAD_LINKS(tl) \
    ((JSContext *)((char *)(tl) - offsetof(JSContext, threadLinks)))
#endif

    /* Stack of thread-stack-allocated GC roots. */
    js::AutoGCRooter   *autoGCRooters;

    /* Debug hooks associated with the current context. */
    const JSDebugHooks  *debugHooks;

    /* Security callbacks that override any defined on the runtime. */
    JSSecurityCallbacks *securityCallbacks;

    /* Stored here to avoid passing it around as a parameter. */
    uintN               resolveFlags;

    /* Random number generator state, used by jsmath.cpp. */
    int64               rngSeed;

    /* Location to stash the iteration value between JSOP_MOREITER and JSOP_FOR*. */
    js::Value           iterValue;

#ifdef JS_TRACER
    /*
     * True if traces may be executed. Invariant: The value of traceJitenabled
     * is always equal to the expression in updateJITEnabled below.
     *
     * This flag and the fields accessed by updateJITEnabled are written only
     * in runtime->gcLock, to avoid race conditions that would leave the wrong
     * value in traceJitEnabled. (But the interpreter reads this without
     * locking. That can race against another thread setting debug hooks, but
     * we always read cx->debugHooks without locking anyway.)
     */
    bool                 traceJitEnabled;
#endif

#ifdef JS_METHODJIT
    bool                 methodJitEnabled;
    bool                 profilingEnabled;
#endif

    bool                 inferenceEnabled;

    /* Caller must be holding runtime->gcLock. */
    void updateJITEnabled();

#ifdef MOZ_TRACE_JSCALLS
    /* Function entry/exit debugging callback. */
    JSFunctionCallback    functionCallback;

    void doFunctionCallback(const JSFunction *fun,
                            const JSScript *scr,
                            int entering) const
    {
        if (functionCallback)
            functionCallback(fun, scr, this, entering);
    }
#endif

    DSTOffsetCache dstOffsetCache;

    /* List of currently active non-escaping enumerators (for-in). */
    JSObject *enumerators;

  private:
    /*
     * To go from a live generator frame (on the stack) to its generator object
     * (see comment js_FloatingFrameIfGenerator), we maintain a stack of active
     * generators, pushing and popping when entering and leaving generator
     * frames, respectively.
     */
    js::Vector<JSGenerator *, 2, js::SystemAllocPolicy> genStack;

  public:
#ifdef JS_METHODJIT
    inline js::mjit::JaegerCompartment *jaegerCompartment();
#endif

    /* Return the generator object for the given generator frame. */
    JSGenerator *generatorFor(JSStackFrame *fp) const;

    /* Early OOM-check. */
    inline bool ensureGeneratorStackSpace();

    bool enterGenerator(JSGenerator *gen) {
        return genStack.append(gen);
    }

    void leaveGenerator(JSGenerator *gen) {
        JS_ASSERT(genStack.back() == gen);
        genStack.popBack();
    }

#ifdef JS_THREADSAFE
    /*
     * When non-null JSContext::free_ delegates the job to the background
     * thread.
     */
    js::GCHelperThread *gcBackgroundFree;
#endif

    inline void* malloc_(size_t bytes) {
        return runtime->malloc_(bytes, this);
    }

    inline void* mallocNoReport(size_t bytes) {
        JS_ASSERT(bytes != 0);
        return runtime->malloc_(bytes, NULL);
    }

    inline void* calloc_(size_t bytes) {
        JS_ASSERT(bytes != 0);
        return runtime->calloc_(bytes, this);
    }

    inline void* realloc_(void* p, size_t bytes) {
        return runtime->realloc_(p, bytes, this);
    }

    inline void* realloc_(void* p, size_t oldBytes, size_t newBytes) {
        return runtime->realloc_(p, oldBytes, newBytes, this);
    }

    inline void free_(void* p) {
#ifdef JS_THREADSAFE
        if (gcBackgroundFree) {
            gcBackgroundFree->freeLater(p);
            return;
        }
#endif
        runtime->free_(p);
    }

    JS_DECLARE_NEW_METHODS(malloc_, inline)
    JS_DECLARE_DELETE_METHODS(free_, inline)

    void purge();

    js::StackSpace &stack() const {
        return JS_THREAD_DATA(this)->stackSpace;
    }

#ifdef DEBUG
    void assertValidStackDepth(uintN depth) {
        JS_ASSERT(0 <= regs->sp - regs->fp->base());
        JS_ASSERT(depth <= uintptr_t(regs->sp - regs->fp->base()));
    }
#else
    void assertValidStackDepth(uintN /*depth*/) {}
#endif

    bool isExceptionPending() {
        return throwing;
    }

    js::Value getPendingException() {
        JS_ASSERT(throwing);
        return exception;
    }

    void setPendingException(js::Value v);

    void clearPendingException() {
        this->throwing = false;
        this->exception.setUndefined();
    }

  private:
    /*
     * The allocation code calls the function to indicate either OOM failure
     * when p is null or that a memory pressure counter has reached some
     * threshold when p is not null. The function takes the pointer and not
     * a boolean flag to minimize the amount of code in its inlined callers.
     */
    JS_FRIEND_API(void) checkMallocGCPressure(void *p);

  public:

    inline bool typeInferenceEnabled();

    /* Make a type function or object with the specified name. */
    js::types::TypeFunction *newTypeFunction(const char *name, JSObject *proto);
    js::types::TypeObject   *newTypeObject(const char *name, JSObject *proto);

    /* Make a type object whose name is that of base followed by postfix. */
    js::types::TypeObject *newTypeObject(const char *base, const char *postfix,
                                         JSObject *proto, bool isFunction = false);

    /*
     * Get the default 'new' object for a given standard class, per the currently
     * active global.
     */
    inline js::types::TypeObject *getTypeNewObject(JSProtoKey key);

    /* Get a type object for the immediate allocation site in this context. */
    inline js::types::TypeObject *
    getTypeCallerInitObject(bool isArray);

    /* Mark the immediate allocation site as having produced an unexpected value. */
    inline bool markTypeCallerUnexpected(js::types::jstype type);
    inline bool markTypeCallerUnexpected(const js::Value &value);
    inline bool markTypeCallerOverflow();

    /*
     * Monitor a javascript call, either on entry to the interpreter or made
     * from within the interpreter.
     */
    inline bool typeMonitorCall(const js::CallArgs &args, bool constructing);

    /* Monitor an assignment made to a property by a script. */
    inline bool typeMonitorAssign(JSObject *obj, jsid id, const js::Value &value);

    /* Add a possible value for the named property of obj. */
    inline bool addTypeProperty(js::types::TypeObject *obj, const char *name, js::types::jstype type);
    inline bool addTypeProperty(js::types::TypeObject *obj, const char *name, const js::Value &value);
    inline bool addTypePropertyId(js::types::TypeObject *obj, jsid id, js::types::jstype type);
    inline bool addTypePropertyId(js::types::TypeObject *obj, jsid id, const js::Value &value);
    inline bool addTypePropertyId(js::types::TypeObject *obj, jsid id, js::types::ClonedTypeSet *types);

    /* Get the type to use for objects with no prototype. */
    inline js::types::TypeObject *getTypeEmpty();

    /* Alias two properties in the type information for obj. */
    inline bool aliasTypeProperties(js::types::TypeObject *obj, jsid first, jsid second);

    /* Mark an array type as being not packed and, possibly, not dense. */
    inline bool markTypeArrayNotPacked(js::types::TypeObject *obj, bool notDense);

    /* Mark an array type as having had its length shrink dynamically. */
    inline bool markTypeArrayShrank(js::types::TypeObject *obj);

    /* Mark a function as being uninlineable (its .arguments property has been accessed). */
    inline bool markTypeFunctionUninlineable(js::types::TypeObject *obj);

    /* Monitor all properties of a type object as unknown. */
    inline bool markTypeObjectUnknownProperties(js::types::TypeObject *obj);

    /* Mark a type as possibly having special equality hooks. */
    inline bool markTypeObjectHasSpecialEquality(js::types::TypeObject *obj);

    /*
     * For an array or object which has not yet escaped and been referenced elsewhere,
     * pick a new type based on the object's current contents.
     */
    inline bool fixArrayType(JSObject *obj);
    inline bool fixObjectType(JSObject *obj);

  private:

    inline bool addTypeFlags(js::types::TypeObject *obj, js::types::TypeObjectFlags flags);

}; /* struct JSContext */

#ifdef JS_THREADSAFE
# define JS_THREAD_ID(cx)       ((cx)->thread ? (cx)->thread->id : 0)
#endif

#if defined JS_THREADSAFE && defined DEBUG

namespace js {

class AutoCheckRequestDepth {
    JSContext *cx;
  public:
    AutoCheckRequestDepth(JSContext *cx) : cx(cx) { cx->thread->checkRequestDepth++; }

    ~AutoCheckRequestDepth() {
        JS_ASSERT(cx->thread->checkRequestDepth != 0);
        cx->thread->checkRequestDepth--;
    }
};

}

# define CHECK_REQUEST(cx)                                                    \
    JS_ASSERT((cx)->thread);                                                  \
    JS_ASSERT((cx)->thread->data.requestDepth || (cx)->thread == (cx)->runtime->gcThread); \
    AutoCheckRequestDepth _autoCheckRequestDepth(cx);

#else
# define CHECK_REQUEST(cx)          ((void) 0)
# define CHECK_REQUEST_THREAD(cx)   ((void) 0)
#endif

static inline uintN
FramePCOffset(JSContext *cx, JSStackFrame* fp)
{
    jsbytecode *pc = fp->hasImacropc() ? fp->imacropc() : fp->pc(cx);
    return uintN(pc - fp->script()->code);
}

static inline JSAtom **
FrameAtomBase(JSContext *cx, JSStackFrame *fp)
{
    return fp->hasImacropc()
           ? COMMON_ATOMS_START(&cx->runtime->atomState)
           : fp->script()->atomMap.vector;
}

namespace js {

struct AutoResolving {
  public:
    enum Kind {
        LOOKUP,
        WATCH
    };

    AutoResolving(JSContext *cx, JSObject *obj, jsid id, Kind kind = LOOKUP
                  JS_GUARD_OBJECT_NOTIFIER_PARAM)
      : context(cx), object(obj), id(id), kind(kind), link(cx->resolvingList)
    {
        JS_GUARD_OBJECT_NOTIFIER_INIT;
        JS_ASSERT(obj);
        cx->resolvingList = this;
    }

    ~AutoResolving() {
        JS_ASSERT(context->resolvingList == this);
        context->resolvingList = link;
    }

    bool alreadyStarted() const {
        return link && alreadyStartedSlow();
    }

  private:
    bool alreadyStartedSlow() const;

    JSContext           *const context;
    JSObject            *const object;
    jsid                const id;
    Kind                const kind;
    AutoResolving       *const link;
    JS_DECL_USE_GUARD_OBJECT_NOTIFIER
};

class AutoGCRooter {
  public:
    AutoGCRooter(JSContext *cx, ptrdiff_t tag)
      : down(cx->autoGCRooters), tag(tag), context(cx)
    {
        JS_ASSERT(this != cx->autoGCRooters);
        CHECK_REQUEST(cx);
        cx->autoGCRooters = this;
    }

    ~AutoGCRooter() {
        JS_ASSERT(this == context->autoGCRooters);
        CHECK_REQUEST(context);
        context->autoGCRooters = down;
    }

    /* Implemented in jsgc.cpp. */
    inline void trace(JSTracer *trc);

#ifdef __GNUC__
# pragma GCC visibility push(default)
#endif
    friend JS_FRIEND_API(void) MarkContext(JSTracer *trc, JSContext *acx);
    friend void MarkRuntime(JSTracer *trc);
#ifdef __GNUC__
# pragma GCC visibility pop
#endif

  protected:
    AutoGCRooter * const down;

    /*
     * Discriminates actual subclass of this being used.  If non-negative, the
     * subclass roots an array of values of the length stored in this field.
     * If negative, meaning is indicated by the corresponding value in the enum
     * below.  Any other negative value indicates some deeper problem such as
     * memory corruption.
     */
    ptrdiff_t tag;

    JSContext * const context;

    enum {
        JSVAL =        -1, /* js::AutoValueRooter */
        SHAPE =        -2, /* js::AutoShapeRooter */
        PARSER =       -3, /* js::Parser */
        SCRIPT =       -4, /* js::AutoScriptRooter */
        ENUMERATOR =   -5, /* js::AutoEnumStateRooter */
        IDARRAY =      -6, /* js::AutoIdArray */
        DESCRIPTORS =  -7, /* js::AutoPropDescArrayRooter */
        NAMESPACES =   -8, /* js::AutoNamespaceArray */
        XML =          -9, /* js::AutoXMLRooter */
        OBJECT =      -10, /* js::AutoObjectRooter */
        ID =          -11, /* js::AutoIdRooter */
        VALVECTOR =   -12, /* js::AutoValueVector */
        DESCRIPTOR =  -13, /* js::AutoPropertyDescriptorRooter */
        STRING =      -14, /* js::AutoStringRooter */
        IDVECTOR =    -15, /* js::AutoIdVector */
        BINDINGS =    -16, /* js::Bindings */
        SHAPEVECTOR = -17  /* js::AutoShapeVector */
    };

    private:
    /* No copy or assignment semantics. */
    AutoGCRooter(AutoGCRooter &ida);
    void operator=(AutoGCRooter &ida);
};

/* FIXME(bug 332648): Move this into a public header. */
class AutoValueRooter : private AutoGCRooter
{
  public:
    explicit AutoValueRooter(JSContext *cx
                             JS_GUARD_OBJECT_NOTIFIER_PARAM)
      : AutoGCRooter(cx, JSVAL), val(js::NullValue())
    {
        JS_GUARD_OBJECT_NOTIFIER_INIT;
    }

    AutoValueRooter(JSContext *cx, const Value &v
                    JS_GUARD_OBJECT_NOTIFIER_PARAM)
      : AutoGCRooter(cx, JSVAL), val(v)
    {
        JS_GUARD_OBJECT_NOTIFIER_INIT;
    }

    AutoValueRooter(JSContext *cx, jsval v
                    JS_GUARD_OBJECT_NOTIFIER_PARAM)
      : AutoGCRooter(cx, JSVAL), val(js::Valueify(v))
    {
        JS_GUARD_OBJECT_NOTIFIER_INIT;
    }

    /*
     * If you are looking for Object* overloads, use AutoObjectRooter instead;
     * rooting Object*s as a js::Value requires discerning whether or not it is
     * a function object. Also, AutoObjectRooter is smaller.
     */

    void set(Value v) {
        JS_ASSERT(tag == JSVAL);
        val = v;
    }

    void set(jsval v) {
        JS_ASSERT(tag == JSVAL);
        val = js::Valueify(v);
    }

    const Value &value() const {
        JS_ASSERT(tag == JSVAL);
        return val;
    }

    Value *addr() {
        JS_ASSERT(tag == JSVAL);
        return &val;
    }

    const jsval &jsval_value() const {
        JS_ASSERT(tag == JSVAL);
        return Jsvalify(val);
    }

    jsval *jsval_addr() {
        JS_ASSERT(tag == JSVAL);
        return Jsvalify(&val);
    }

    friend void AutoGCRooter::trace(JSTracer *trc);
    friend void MarkRuntime(JSTracer *trc);

  private:
    Value val;
    JS_DECL_USE_GUARD_OBJECT_NOTIFIER
};

class AutoObjectRooter : private AutoGCRooter {
  public:
    AutoObjectRooter(JSContext *cx, JSObject *obj = NULL
                     JS_GUARD_OBJECT_NOTIFIER_PARAM)
      : AutoGCRooter(cx, OBJECT), obj(obj)
    {
        JS_GUARD_OBJECT_NOTIFIER_INIT;
    }

    void setObject(JSObject *obj) {
        this->obj = obj;
    }

    JSObject * object() const {
        return obj;
    }

    JSObject ** addr() {
        return &obj;
    }

    friend void AutoGCRooter::trace(JSTracer *trc);
    friend void MarkRuntime(JSTracer *trc);

  private:
    JSObject *obj;
    JS_DECL_USE_GUARD_OBJECT_NOTIFIER
};

class AutoStringRooter : private AutoGCRooter {
  public:
    AutoStringRooter(JSContext *cx, JSString *str = NULL
                     JS_GUARD_OBJECT_NOTIFIER_PARAM)
      : AutoGCRooter(cx, STRING), str(str)
    {
        JS_GUARD_OBJECT_NOTIFIER_INIT;
    }

    void setString(JSString *str) {
        this->str = str;
    }

    JSString * string() const {
        return str;
    }

    JSString ** addr() {
        return &str;
    }

    friend void AutoGCRooter::trace(JSTracer *trc);

  private:
    JSString *str;
    JS_DECL_USE_GUARD_OBJECT_NOTIFIER
};

class AutoArrayRooter : private AutoGCRooter {
  public:
    AutoArrayRooter(JSContext *cx, size_t len, Value *vec
                    JS_GUARD_OBJECT_NOTIFIER_PARAM)
      : AutoGCRooter(cx, len), array(vec)
    {
        JS_GUARD_OBJECT_NOTIFIER_INIT;
        JS_ASSERT(tag >= 0);
    }

    AutoArrayRooter(JSContext *cx, size_t len, jsval *vec
                    JS_GUARD_OBJECT_NOTIFIER_PARAM)
      : AutoGCRooter(cx, len), array(Valueify(vec))
    {
        JS_GUARD_OBJECT_NOTIFIER_INIT;
        JS_ASSERT(tag >= 0);
    }

    void changeLength(size_t newLength) {
        tag = ptrdiff_t(newLength);
        JS_ASSERT(tag >= 0);
    }

    void changeArray(Value *newArray, size_t newLength) {
        changeLength(newLength);
        array = newArray;
    }

    Value *array;

    friend void AutoGCRooter::trace(JSTracer *trc);

  private:
    JS_DECL_USE_GUARD_OBJECT_NOTIFIER
};

class AutoShapeRooter : private AutoGCRooter {
  public:
    AutoShapeRooter(JSContext *cx, const js::Shape *shape
                    JS_GUARD_OBJECT_NOTIFIER_PARAM)
      : AutoGCRooter(cx, SHAPE), shape(shape)
    {
        JS_GUARD_OBJECT_NOTIFIER_INIT;
    }

    friend void AutoGCRooter::trace(JSTracer *trc);
    friend void MarkRuntime(JSTracer *trc);

  private:
    const js::Shape * const shape;
    JS_DECL_USE_GUARD_OBJECT_NOTIFIER
};

class AutoScriptRooter : private AutoGCRooter {
  public:
    AutoScriptRooter(JSContext *cx, JSScript *script
                     JS_GUARD_OBJECT_NOTIFIER_PARAM)
      : AutoGCRooter(cx, SCRIPT), script(script)
    {
        JS_GUARD_OBJECT_NOTIFIER_INIT;
    }

    void setScript(JSScript *script) {
        this->script = script;
    }

    friend void AutoGCRooter::trace(JSTracer *trc);

  private:
    JSScript *script;
    JS_DECL_USE_GUARD_OBJECT_NOTIFIER
};

class AutoIdRooter : private AutoGCRooter
{
  public:
    explicit AutoIdRooter(JSContext *cx, jsid id = INT_TO_JSID(0)
                          JS_GUARD_OBJECT_NOTIFIER_PARAM)
      : AutoGCRooter(cx, ID), id_(id)
    {
        JS_GUARD_OBJECT_NOTIFIER_INIT;
    }

    jsid id() {
        return id_;
    }

    jsid * addr() {
        return &id_;
    }

    friend void AutoGCRooter::trace(JSTracer *trc);
    friend void MarkRuntime(JSTracer *trc);

  private:
    jsid id_;
    JS_DECL_USE_GUARD_OBJECT_NOTIFIER
};

class AutoIdArray : private AutoGCRooter {
  public:
    AutoIdArray(JSContext *cx, JSIdArray *ida JS_GUARD_OBJECT_NOTIFIER_PARAM)
      : AutoGCRooter(cx, IDARRAY), idArray(ida)
    {
        JS_GUARD_OBJECT_NOTIFIER_INIT;
    }
    ~AutoIdArray() {
        if (idArray)
            JS_DestroyIdArray(context, idArray);
    }
    bool operator!() {
        return idArray == NULL;
    }
    jsid operator[](size_t i) const {
        JS_ASSERT(idArray);
        JS_ASSERT(i < size_t(idArray->length));
        return idArray->vector[i];
    }
    size_t length() const {
         return idArray->length;
    }

    friend void AutoGCRooter::trace(JSTracer *trc);

    JSIdArray *steal() {
        JSIdArray *copy = idArray;
        idArray = NULL;
        return copy;
    }

  protected:
    inline void trace(JSTracer *trc);

  private:
    JSIdArray * idArray;
    JS_DECL_USE_GUARD_OBJECT_NOTIFIER

    /* No copy or assignment semantics. */
    AutoIdArray(AutoIdArray &ida);
    void operator=(AutoIdArray &ida);
};

/* The auto-root for enumeration object and its state. */
class AutoEnumStateRooter : private AutoGCRooter
{
  public:
    AutoEnumStateRooter(JSContext *cx, JSObject *obj
                        JS_GUARD_OBJECT_NOTIFIER_PARAM)
      : AutoGCRooter(cx, ENUMERATOR), obj(obj), stateValue()
    {
        JS_GUARD_OBJECT_NOTIFIER_INIT;
        JS_ASSERT(obj);
    }

    ~AutoEnumStateRooter() {
        if (!stateValue.isNull()) {
#ifdef DEBUG
            JSBool ok =
#endif
            obj->enumerate(context, JSENUMERATE_DESTROY, &stateValue, 0);
            JS_ASSERT(ok);
        }
    }

    friend void AutoGCRooter::trace(JSTracer *trc);

    const Value &state() const { return stateValue; }
    Value *addr() { return &stateValue; }

  protected:
    void trace(JSTracer *trc);

    JSObject * const obj;

  private:
    Value stateValue;
    JS_DECL_USE_GUARD_OBJECT_NOTIFIER
};

#ifdef JS_HAS_XML_SUPPORT
class AutoXMLRooter : private AutoGCRooter {
  public:
    AutoXMLRooter(JSContext *cx, JSXML *xml
                  JS_GUARD_OBJECT_NOTIFIER_PARAM)
      : AutoGCRooter(cx, XML), xml(xml)
    {
        JS_GUARD_OBJECT_NOTIFIER_INIT;
        JS_ASSERT(xml);
    }

    friend void AutoGCRooter::trace(JSTracer *trc);
    friend void MarkRuntime(JSTracer *trc);

  private:
    JSXML * const xml;
    JS_DECL_USE_GUARD_OBJECT_NOTIFIER
};
#endif /* JS_HAS_XML_SUPPORT */

class AutoBindingsRooter : private AutoGCRooter {
  public:
    AutoBindingsRooter(JSContext *cx, Bindings &bindings
                       JS_GUARD_OBJECT_NOTIFIER_PARAM)
      : AutoGCRooter(cx, BINDINGS), bindings(bindings)
    {
        JS_GUARD_OBJECT_NOTIFIER_INIT;
    }

    friend void AutoGCRooter::trace(JSTracer *trc);

  private:
    Bindings &bindings;
    JS_DECL_USE_GUARD_OBJECT_NOTIFIER
};

class AutoLockGC {
  public:
    explicit AutoLockGC(JSRuntime *rt
                        JS_GUARD_OBJECT_NOTIFIER_PARAM)
      : rt(rt)
    {
        JS_GUARD_OBJECT_NOTIFIER_INIT;
        JS_LOCK_GC(rt);
    }
    ~AutoLockGC() { JS_UNLOCK_GC(rt); }

  private:
    JSRuntime *rt;
    JS_DECL_USE_GUARD_OBJECT_NOTIFIER
};

class AutoUnlockGC {
  private:
    JSRuntime *rt;
    JS_DECL_USE_GUARD_OBJECT_NOTIFIER

  public:
    explicit AutoUnlockGC(JSRuntime *rt
                          JS_GUARD_OBJECT_NOTIFIER_PARAM)
      : rt(rt)
    {
        JS_GUARD_OBJECT_NOTIFIER_INIT;
        JS_UNLOCK_GC(rt);
    }
    ~AutoUnlockGC() { JS_LOCK_GC(rt); }
};

class AutoLockAtomsCompartment {
  private:
    JSContext *cx;
    JS_DECL_USE_GUARD_OBJECT_NOTIFIER

  public:
    AutoLockAtomsCompartment(JSContext *cx
                               JS_GUARD_OBJECT_NOTIFIER_PARAM)
      : cx(cx)
    {
        JS_GUARD_OBJECT_NOTIFIER_INIT;
        JS_LOCK(cx, &cx->runtime->atomState.lock);
#ifdef JS_THREADSAFE
        cx->runtime->atomsCompartmentIsLocked = true;
#endif
    }
    ~AutoLockAtomsCompartment() {
#ifdef JS_THREADSAFE
        cx->runtime->atomsCompartmentIsLocked = false;
#endif
        JS_UNLOCK(cx, &cx->runtime->atomState.lock);
    }
};

class AutoUnlockAtomsCompartment {
    JSContext *cx;
    JS_DECL_USE_GUARD_OBJECT_NOTIFIER

  public:
    AutoUnlockAtomsCompartment(JSContext *cx
                                 JS_GUARD_OBJECT_NOTIFIER_PARAM)
      : cx(cx)
    {
        JS_GUARD_OBJECT_NOTIFIER_INIT;
#ifdef JS_THREADSAFE
        cx->runtime->atomsCompartmentIsLocked = false;
#endif
        JS_UNLOCK(cx, &cx->runtime->atomState.lock);
    }
    ~AutoUnlockAtomsCompartment() {
        JS_LOCK(cx, &cx->runtime->atomState.lock);
#ifdef JS_THREADSAFE
        cx->runtime->atomsCompartmentIsLocked = true;
#endif
    }
};

class AutoKeepAtoms {
    JSRuntime *rt;
    JS_DECL_USE_GUARD_OBJECT_NOTIFIER

  public:
    explicit AutoKeepAtoms(JSRuntime *rt
                           JS_GUARD_OBJECT_NOTIFIER_PARAM)
      : rt(rt)
    {
        JS_GUARD_OBJECT_NOTIFIER_INIT;
        JS_KEEP_ATOMS(rt);
    }
    ~AutoKeepAtoms() { JS_UNKEEP_ATOMS(rt); }
};

class AutoArenaAllocator {
    JSArenaPool *pool;
    void        *mark;
    JS_DECL_USE_GUARD_OBJECT_NOTIFIER

  public:
    explicit AutoArenaAllocator(JSArenaPool *pool
                                JS_GUARD_OBJECT_NOTIFIER_PARAM)
      : pool(pool), mark(JS_ARENA_MARK(pool))
    {
        JS_GUARD_OBJECT_NOTIFIER_INIT;
    }
    ~AutoArenaAllocator() { JS_ARENA_RELEASE(pool, mark); }

    template <typename T>
    T *alloc(size_t elems) {
        void *ptr;
        JS_ARENA_ALLOCATE(ptr, pool, elems * sizeof(T));
        return static_cast<T *>(ptr);
    }
};

class AutoReleasePtr {
    JSContext   *cx;
    void        *ptr;
    JS_DECL_USE_GUARD_OBJECT_NOTIFIER

    AutoReleasePtr operator=(const AutoReleasePtr &other);

  public:
    explicit AutoReleasePtr(JSContext *cx, void *ptr
                            JS_GUARD_OBJECT_NOTIFIER_PARAM)
      : cx(cx), ptr(ptr)
    {
        JS_GUARD_OBJECT_NOTIFIER_INIT;
    }
    ~AutoReleasePtr() { cx->free_(ptr); }
};

/*
 * FIXME: bug 602774: cleaner API for AutoReleaseNullablePtr
 */
class AutoReleaseNullablePtr {
    JSContext   *cx;
    void        *ptr;
    JS_DECL_USE_GUARD_OBJECT_NOTIFIER

    AutoReleaseNullablePtr operator=(const AutoReleaseNullablePtr &other);

  public:
    explicit AutoReleaseNullablePtr(JSContext *cx, void *ptr
                                    JS_GUARD_OBJECT_NOTIFIER_PARAM)
      : cx(cx), ptr(ptr)
    {
        JS_GUARD_OBJECT_NOTIFIER_INIT;
    }
    void reset(void *ptr2) {
        if (ptr)
            cx->free_(ptr);
        ptr = ptr2;
    }
    ~AutoReleaseNullablePtr() { if (ptr) cx->free_(ptr); }
};

class AutoLocalNameArray {
  public:
    explicit AutoLocalNameArray(JSContext *cx, JSFunction *fun
                                JS_GUARD_OBJECT_NOTIFIER_PARAM)
      : context(cx),
        mark(JS_ARENA_MARK(&cx->tempPool)),
        names(fun->script()->bindings.getLocalNameArray(cx, &cx->tempPool)),
        count(fun->script()->bindings.countLocalNames())
    {
        JS_GUARD_OBJECT_NOTIFIER_INIT;
    }

    ~AutoLocalNameArray() {
        JS_ARENA_RELEASE(&context->tempPool, mark);
    }

    operator bool() const { return !!names; }

    uint32 length() const { return count; }

    const jsuword &operator [](unsigned i) const { return names[i]; }

  private:
    JSContext   *context;
    void        *mark;
    jsuword     *names;
    uint32      count;

    JS_DECL_USE_GUARD_OBJECT_NOTIFIER
};

template <class RefCountable>
class AlreadyIncRefed
{
    typedef RefCountable *****ConvertibleToBool;

    RefCountable *obj;

  public:
    explicit AlreadyIncRefed(RefCountable *obj) : obj(obj) {}

    bool null() const { return obj == NULL; }
    operator ConvertibleToBool() const { return (ConvertibleToBool)obj; }

    RefCountable *operator->() const { JS_ASSERT(!null()); return obj; }
    RefCountable &operator*() const { JS_ASSERT(!null()); return *obj; }
    RefCountable *get() const { return obj; }
};

template <class RefCountable>
class NeedsIncRef
{
    typedef RefCountable *****ConvertibleToBool;

    RefCountable *obj;

  public:
    explicit NeedsIncRef(RefCountable *obj) : obj(obj) {}

    bool null() const { return obj == NULL; }
    operator ConvertibleToBool() const { return (ConvertibleToBool)obj; }

    RefCountable *operator->() const { JS_ASSERT(!null()); return obj; }
    RefCountable &operator*() const { JS_ASSERT(!null()); return *obj; }
    RefCountable *get() const { return obj; }
};

template <class RefCountable>
class AutoRefCount
{
    typedef RefCountable *****ConvertibleToBool;

    JSContext *const cx;
    RefCountable *obj;

    AutoRefCount(const AutoRefCount &);
    void operator=(const AutoRefCount &);

  public:
    explicit AutoRefCount(JSContext *cx)
      : cx(cx), obj(NULL)
    {}

    AutoRefCount(JSContext *cx, NeedsIncRef<RefCountable> aobj)
      : cx(cx), obj(aobj.get())
    {
        if (obj)
            obj->incref(cx);
    }

    AutoRefCount(JSContext *cx, AlreadyIncRefed<RefCountable> aobj)
      : cx(cx), obj(aobj.get())
    {}

    ~AutoRefCount() {
        if (obj)
            obj->decref(cx);
    }

    void reset(NeedsIncRef<RefCountable> aobj) {
        if (obj)
            obj->decref(cx);
        obj = aobj.get();
        if (obj)
            obj->incref(cx);
    }

    void reset(AlreadyIncRefed<RefCountable> aobj) {
        if (obj)
            obj->decref(cx);
        obj = aobj.get();
    }

    bool null() const { return obj == NULL; }
    operator ConvertibleToBool() const { return (ConvertibleToBool)obj; }

    RefCountable *operator->() const { JS_ASSERT(!null()); return obj; }
    RefCountable &operator*() const { JS_ASSERT(!null()); return *obj; }
    RefCountable *get() const { return obj; }
};

} /* namespace js */

class JSAutoResolveFlags
{
  public:
    JSAutoResolveFlags(JSContext *cx, uintN flags
                       JS_GUARD_OBJECT_NOTIFIER_PARAM)
      : mContext(cx), mSaved(cx->resolveFlags)
    {
        JS_GUARD_OBJECT_NOTIFIER_INIT;
        cx->resolveFlags = flags;
    }

    ~JSAutoResolveFlags() { mContext->resolveFlags = mSaved; }

  private:
    JSContext *mContext;
    uintN mSaved;
    JS_DECL_USE_GUARD_OBJECT_NOTIFIER
};

extern js::ThreadData *
js_CurrentThreadData(JSRuntime *rt);

extern JSBool
js_InitThreads(JSRuntime *rt);

extern void
js_FinishThreads(JSRuntime *rt);

extern void
js_PurgeThreads(JSContext *cx);

namespace js {

#ifdef JS_THREADSAFE

/* Iterator over ThreadData from all JSThread instances. */
class ThreadDataIter : public JSThread::Map::Range
{
  public:
    ThreadDataIter(JSRuntime *rt) : JSThread::Map::Range(rt->threads.all()) {}

    ThreadData *threadData() const {
        return &front().value->data;
    }
};

#else /* !JS_THREADSAFE */

class ThreadDataIter
{
    JSRuntime *runtime;
    bool done;
  public:
    ThreadDataIter(JSRuntime *rt) : runtime(rt), done(false) {}

    bool empty() const {
        return done;
    }

    void popFront() {
        JS_ASSERT(!done);
        done = true;
    }

    ThreadData *threadData() const {
        JS_ASSERT(!done);
        return &runtime->threadData;
    }
};

#endif  /* !JS_THREADSAFE */

} /* namespace js */

/*
 * Create and destroy functions for JSContext, which is manually allocated
 * and exclusively owned.
 */
extern JSContext *
js_NewContext(JSRuntime *rt, size_t stackChunkSize);

extern void
js_DestroyContext(JSContext *cx, JSDestroyContextMode mode);

static JS_INLINE JSContext *
js_ContextFromLinkField(JSCList *link)
{
    JS_ASSERT(link);
    return (JSContext *) ((uint8 *) link - offsetof(JSContext, link));
}

/*
 * If unlocked, acquire and release rt->gcLock around *iterp update; otherwise
 * the caller must be holding rt->gcLock.
 */
extern JSContext *
js_ContextIterator(JSRuntime *rt, JSBool unlocked, JSContext **iterp);

/*
 * Iterate through contexts with active requests. The caller must be holding
 * rt->gcLock in case of a thread-safe build, or otherwise guarantee that the
 * context list is not alternated asynchroniously.
 */
extern JS_FRIEND_API(JSContext *)
js_NextActiveContext(JSRuntime *, JSContext *);

/*
 * Report an exception, which is currently realized as a printf-style format
 * string and its arguments.
 */
typedef enum JSErrNum {
#define MSG_DEF(name, number, count, exception, format) \
    name = number,
#include "js.msg"
#undef MSG_DEF
    JSErr_Limit
} JSErrNum;

extern JS_FRIEND_API(const JSErrorFormatString *)
js_GetErrorMessage(void *userRef, const char *locale, const uintN errorNumber);

#ifdef va_start
extern JSBool
js_ReportErrorVA(JSContext *cx, uintN flags, const char *format, va_list ap);

extern JSBool
js_ReportErrorNumberVA(JSContext *cx, uintN flags, JSErrorCallback callback,
                       void *userRef, const uintN errorNumber,
                       JSBool charArgs, va_list ap);

extern JSBool
js_ExpandErrorArguments(JSContext *cx, JSErrorCallback callback,
                        void *userRef, const uintN errorNumber,
                        char **message, JSErrorReport *reportp,
                        bool charArgs, va_list ap);
#endif

extern void
js_ReportOutOfMemory(JSContext *cx);

/*
 * Report that cx->scriptStackQuota is exhausted.
 */
void
js_ReportOutOfScriptQuota(JSContext *cx);

extern JS_FRIEND_API(void)
js_ReportOverRecursed(JSContext *cx);

extern JS_FRIEND_API(void)
js_ReportAllocationOverflow(JSContext *cx);

#define JS_CHECK_RECURSION(cx, onerror)                                       \
    JS_BEGIN_MACRO                                                            \
        int stackDummy_;                                                      \
                                                                              \
        if (!JS_CHECK_STACK_SIZE(cx->stackLimit, &stackDummy_)) {             \
            js_ReportOverRecursed(cx);                                        \
            onerror;                                                          \
        }                                                                     \
    JS_END_MACRO

/*
 * Report an exception using a previously composed JSErrorReport.
 * XXXbe remove from "friend" API
 */
extern JS_FRIEND_API(void)
js_ReportErrorAgain(JSContext *cx, const char *message, JSErrorReport *report);

extern void
js_ReportIsNotDefined(JSContext *cx, const char *name);

/*
 * Report an attempt to access the property of a null or undefined value (v).
 */
extern JSBool
js_ReportIsNullOrUndefined(JSContext *cx, intN spindex, const js::Value &v,
                           JSString *fallback);

extern void
js_ReportMissingArg(JSContext *cx, const js::Value &v, uintN arg);

/*
 * Report error using js_DecompileValueGenerator(cx, spindex, v, fallback) as
 * the first argument for the error message. If the error message has less
 * then 3 arguments, use null for arg1 or arg2.
 */
extern JSBool
js_ReportValueErrorFlags(JSContext *cx, uintN flags, const uintN errorNumber,
                         intN spindex, const js::Value &v, JSString *fallback,
                         const char *arg1, const char *arg2);

#define js_ReportValueError(cx,errorNumber,spindex,v,fallback)                \
    ((void)js_ReportValueErrorFlags(cx, JSREPORT_ERROR, errorNumber,          \
                                    spindex, v, fallback, NULL, NULL))

#define js_ReportValueError2(cx,errorNumber,spindex,v,fallback,arg1)          \
    ((void)js_ReportValueErrorFlags(cx, JSREPORT_ERROR, errorNumber,          \
                                    spindex, v, fallback, arg1, NULL))

#define js_ReportValueError3(cx,errorNumber,spindex,v,fallback,arg1,arg2)     \
    ((void)js_ReportValueErrorFlags(cx, JSREPORT_ERROR, errorNumber,          \
                                    spindex, v, fallback, arg1, arg2))

extern JSErrorFormatString js_ErrorFormatString[JSErr_Limit];

#ifdef JS_THREADSAFE
# define JS_ASSERT_REQUEST_DEPTH(cx)  (JS_ASSERT((cx)->thread),               \
                                       JS_ASSERT((cx)->thread->data.requestDepth >= 1))
#else
# define JS_ASSERT_REQUEST_DEPTH(cx)  ((void) 0)
#endif

/*
 * If the operation callback flag was set, call the operation callback.
 * This macro can run the full GC. Return true if it is OK to continue and
 * false otherwise.
 */
#define JS_CHECK_OPERATION_LIMIT(cx)                                          \
    (JS_ASSERT_REQUEST_DEPTH(cx),                                             \
     (!JS_THREAD_DATA(cx)->interruptFlags || js_InvokeOperationCallback(cx)))

/*
 * Invoke the operation callback and return false if the current execution
 * is to be terminated.
 */
extern JSBool
js_InvokeOperationCallback(JSContext *cx);

extern JSBool
js_HandleExecutionInterrupt(JSContext *cx);

namespace js {

/* These must be called with GC lock taken. */

JS_FRIEND_API(void)
TriggerOperationCallback(JSContext *cx);

void
TriggerAllOperationCallbacks(JSRuntime *rt);

} /* namespace js */

extern JSStackFrame *
js_GetScriptedCaller(JSContext *cx, JSStackFrame *fp);

extern jsbytecode*
js_GetCurrentBytecodePC(JSContext* cx);

extern bool
js_CurrentPCIsInImacro(JSContext *cx);

namespace js {

class RegExpStatics;

extern JS_FORCES_STACK JS_FRIEND_API(void)
LeaveTrace(JSContext *cx);

enum FrameExpandKind {
    FRAME_EXPAND_NONE,
    FRAME_EXPAND_TOP,
    FRAME_EXPAND_ALL
};

#ifdef JS_METHODJIT
namespace mjit {
    void ExpandInlineFrames(JSContext *cx, bool all);
}
#endif

} /* namespace js */

/*
 * Get the current frame, first lazily instantiating stack frames if needed.
 * (Do not access cx->fp() directly except in JS_REQUIRES_STACK code.)
 *
 * LeaveTrace is defined in jstracer.cpp if JS_TRACER is defined.
 *
 * If the stack contains frames inlined by the method JIT, kind specifies
 * which ones to expand.
 */
static JS_FORCES_STACK JS_INLINE JSStackFrame *
js_GetTopStackFrame(JSContext *cx, js::FrameExpandKind expand)
{
    js::LeaveTrace(cx);

#ifdef JS_METHODJIT
    if (expand != js::FRAME_EXPAND_NONE)
        js::mjit::ExpandInlineFrames(cx, expand == js::FRAME_EXPAND_ALL);
#endif

    return cx->maybefp();
}

static JS_INLINE JSBool
js_IsPropertyCacheDisabled(JSContext *cx)
{
    return cx->runtime->shapeGen >= js::SHAPE_OVERFLOW_BIT;
}

static JS_INLINE uint32
js_RegenerateShapeForGC(JSRuntime *rt)
{
    JS_ASSERT(rt->gcRunning);
    JS_ASSERT(rt->gcRegenShapes);

    /*
     * Under the GC, compared with js_GenerateShape, we don't need to use
     * atomic increments but we still must make sure that after an overflow
     * the shape stays such.
     */
    uint32 shape = rt->shapeGen;
    shape = (shape + 1) | (shape & js::SHAPE_OVERFLOW_BIT);
    rt->shapeGen = shape;
    return shape;
}

namespace js {

inline void *
ContextAllocPolicy::malloc_(size_t bytes)
{
    return cx->malloc_(bytes);
}

inline void
ContextAllocPolicy::free_(void *p)
{
    cx->free_(p);
}

inline void *
ContextAllocPolicy::realloc_(void *p, size_t bytes)
{
    return cx->realloc_(p, bytes);
}

inline void
ContextAllocPolicy::reportAllocOverflow() const
{
    js_ReportAllocationOverflow(cx);
}

template<class T>
class AutoVectorRooter : protected AutoGCRooter
{
  public:
    explicit AutoVectorRooter(JSContext *cx, ptrdiff_t tag
                              JS_GUARD_OBJECT_NOTIFIER_PARAM)
        : AutoGCRooter(cx, tag), vector(cx)
    {
        JS_GUARD_OBJECT_NOTIFIER_INIT;
    }

    size_t length() const { return vector.length(); }

    bool append(const T &v) { return vector.append(v); }

    /* For use when space has already been reserved. */
    void infallibleAppend(const T &v) { vector.infallibleAppend(v); }

    void popBack() { vector.popBack(); }
    T popCopy() { return vector.popCopy(); }

    bool growBy(size_t inc) {
        size_t oldLength = vector.length();
        if (!vector.growByUninitialized(inc))
            return false;
        MakeRangeGCSafe(vector.begin() + oldLength, vector.end());
        return true;
    }

    bool resize(size_t newLength) {
        size_t oldLength = vector.length();
        if (newLength <= oldLength) {
            vector.shrinkBy(oldLength - newLength);
            return true;
        }
        if (!vector.growByUninitialized(newLength - oldLength))
            return false;
        MakeRangeGCSafe(vector.begin() + oldLength, vector.end());
        return true;
    }

    bool reserve(size_t newLength) {
        return vector.reserve(newLength);
    }

    T &operator[](size_t i) { return vector[i]; }
    const T &operator[](size_t i) const { return vector[i]; }

    const T *begin() const { return vector.begin(); }
    T *begin() { return vector.begin(); }

    const T *end() const { return vector.end(); }
    T *end() { return vector.end(); }

    const T &back() const { return vector.back(); }

    friend void AutoGCRooter::trace(JSTracer *trc);

  private:
    Vector<T, 8> vector;
    JS_DECL_USE_GUARD_OBJECT_NOTIFIER
};

class AutoValueVector : public AutoVectorRooter<Value>
{
  public:
    explicit AutoValueVector(JSContext *cx
                             JS_GUARD_OBJECT_NOTIFIER_PARAM)
        : AutoVectorRooter<Value>(cx, VALVECTOR)
    {
        JS_GUARD_OBJECT_NOTIFIER_INIT;
    }

    const jsval *jsval_begin() const { return Jsvalify(begin()); }
    jsval *jsval_begin() { return Jsvalify(begin()); }

    const jsval *jsval_end() const { return Jsvalify(end()); }
    jsval *jsval_end() { return Jsvalify(end()); }

    JS_DECL_USE_GUARD_OBJECT_NOTIFIER
};

class AutoIdVector : public AutoVectorRooter<jsid>
{
  public:
    explicit AutoIdVector(JSContext *cx
                          JS_GUARD_OBJECT_NOTIFIER_PARAM)
        : AutoVectorRooter<jsid>(cx, IDVECTOR)
    {
        JS_GUARD_OBJECT_NOTIFIER_INIT;
    }

    JS_DECL_USE_GUARD_OBJECT_NOTIFIER
};

class AutoShapeVector : public AutoVectorRooter<const Shape *>
{
  public:
    explicit AutoShapeVector(JSContext *cx
                             JS_GUARD_OBJECT_NOTIFIER_PARAM)
        : AutoVectorRooter<const Shape *>(cx, SHAPEVECTOR)
    {
        JS_GUARD_OBJECT_NOTIFIER_INIT;
    }

    JS_DECL_USE_GUARD_OBJECT_NOTIFIER
};

JSIdArray *
NewIdArray(JSContext *cx, jsint length);

} /* namespace js */

#ifdef _MSC_VER
#pragma warning(pop)
#pragma warning(pop)
#endif

#endif /* jscntxt_h___ */<|MERGE_RESOLUTION|>--- conflicted
+++ resolved
@@ -617,19 +617,15 @@
     static const size_t STACK_QUOTA    = (VALUES_PER_STACK_FRAME + 18) *
                                          JS_MAX_INLINE_CALL_COUNT;
 
-<<<<<<< HEAD
     /*
      * Extra space to reserve on the stack before invoking the method JIT.
      * This may be used for inlined stack frames.
      */
     static const size_t STACK_EXTRA    = (VALUES_PER_STACK_FRAME + 18) * 10;
 
-    /* Kept as a member of JSThreadData; cannot use constructor/destructor. */
-=======
     StackSpace();
     ~StackSpace();
 
->>>>>>> a03b4b89
     bool init();
 
 #ifdef DEBUG
