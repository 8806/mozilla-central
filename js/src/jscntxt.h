/* -*- Mode: C++; tab-width: 8; indent-tabs-mode: nil; c-basic-offset: 4 -*-
 * vim: set ts=8 sw=4 et tw=78:
 *
 * ***** BEGIN LICENSE BLOCK *****
 * Version: MPL 1.1/GPL 2.0/LGPL 2.1
 *
 * The contents of this file are subject to the Mozilla Public License Version
 * 1.1 (the "License"); you may not use this file except in compliance with
 * the License. You may obtain a copy of the License at
 * http://www.mozilla.org/MPL/
 *
 * Software distributed under the License is distributed on an "AS IS" basis,
 * WITHOUT WARRANTY OF ANY KIND, either express or implied. See the License
 * for the specific language governing rights and limitations under the
 * License.
 *
 * The Original Code is Mozilla Communicator client code, released
 * March 31, 1998.
 *
 * The Initial Developer of the Original Code is
 * Netscape Communications Corporation.
 * Portions created by the Initial Developer are Copyright (C) 1998
 * the Initial Developer. All Rights Reserved.
 *
 * Contributor(s):
 *
 * Alternatively, the contents of this file may be used under the terms of
 * either of the GNU General Public License Version 2 or later (the "GPL"),
 * or the GNU Lesser General Public License Version 2.1 or later (the "LGPL"),
 * in which case the provisions of the GPL or the LGPL are applicable instead
 * of those above. If you wish to allow use of your version of this file only
 * under the terms of either the GPL or the LGPL, and not to allow others to
 * use your version of this file under the terms of the MPL, indicate your
 * decision by deleting the provisions above and replace them with the notice
 * and other provisions required by the GPL or the LGPL. If you do not delete
 * the provisions above, a recipient may use your version of this file under
 * the terms of any one of the MPL, the GPL or the LGPL.
 *
 * ***** END LICENSE BLOCK ***** */

#ifndef jscntxt_h___
#define jscntxt_h___
/*
 * JS execution context.
 */
#include <string.h>

/* Gross special case for Gecko, which defines malloc/calloc/free. */
#ifdef mozilla_mozalloc_macro_wrappers_h
#  define JS_UNDEFD_MOZALLOC_WRAPPERS
/* The "anti-header" */
#  include "mozilla/mozalloc_undef_macro_wrappers.h"
#endif

#include "jsarena.h" /* Added by JSIFY */
#include "jsclist.h"
#include "jslong.h"
#include "jsatom.h"
#include "jsdhash.h"
#include "jsdtoa.h"
#include "jsgc.h"
#include "jsgcchunk.h"
#include "jshashtable.h"
#include "jsinterp.h"
#include "jsobj.h"
#include "jspropertycache.h"
#include "jspropertytree.h"
#include "jsprvtd.h"
#include "jspubtd.h"
#include "jsregexp.h"
#include "jsutil.h"
#include "jsarray.h"
#include "jstask.h"
#include "jsvector.h"
#include "prmjtime.h"

#ifdef _MSC_VER
#pragma warning(push)
#pragma warning(disable:4100) /* Silence unreferenced formal parameter warnings */
#pragma warning(push)
#pragma warning(disable:4355) /* Silence warning about "this" used in base member initializer list */
#endif

/*
 * js_GetSrcNote cache to avoid O(n^2) growth in finding a source note for a
 * given pc in a script. We use the script->code pointer to tag the cache,
 * instead of the script address itself, so that source notes are always found
 * by offset from the bytecode with which they were generated.
 */
typedef struct JSGSNCache {
    jsbytecode      *code;
    JSDHashTable    table;
#ifdef JS_GSNMETER
    uint32          hits;
    uint32          misses;
    uint32          fills;
    uint32          purges;
# define GSN_CACHE_METER(cache,cnt) (++(cache)->cnt)
#else
# define GSN_CACHE_METER(cache,cnt) /* nothing */
#endif
} JSGSNCache;

#define js_FinishGSNCache(cache) js_PurgeGSNCache(cache)

extern void
js_PurgeGSNCache(JSGSNCache *cache);

/* These helper macros take a cx as parameter and operate on its GSN cache. */
#define JS_PURGE_GSN_CACHE(cx)      js_PurgeGSNCache(&JS_GSN_CACHE(cx))
#define JS_METER_GSN_CACHE(cx,cnt)  GSN_CACHE_METER(&JS_GSN_CACHE(cx), cnt)

/* Forward declarations of nanojit types. */
namespace nanojit {

class Assembler;
class CodeAlloc;
class Fragment;
template<typename K> struct DefaultHash;
template<typename K, typename V, typename H> class HashMap;
template<typename T> class Seq;

}  /* namespace nanojit */

namespace js {

/* Tracer constants. */
static const size_t MONITOR_N_GLOBAL_STATES = 4;
static const size_t FRAGMENT_TABLE_SIZE = 512;
static const size_t MAX_NATIVE_STACK_SLOTS = 4096;
static const size_t MAX_CALL_STACK_ENTRIES = 500;
static const size_t MAX_GLOBAL_SLOTS = 4096;
static const size_t GLOBAL_SLOTS_BUFFER_SIZE = MAX_GLOBAL_SLOTS + 1;
static const size_t MAX_SLOW_NATIVE_EXTRA_SLOTS = 16;

/* Forward declarations of tracer types. */
class VMAllocator;
class FrameInfoCache;
struct REHashFn;
struct REHashKey;
struct FrameInfo;
struct VMSideExit;
struct TreeFragment;
struct TracerState;
template<typename T> class Queue;
typedef Queue<uint16> SlotList;
class TypeMap;
struct REFragment;
typedef nanojit::HashMap<REHashKey, REFragment*, REHashFn> REHashMap;

#if defined(JS_JIT_SPEW) || defined(DEBUG)
struct FragPI;
typedef nanojit::HashMap<uint32, FragPI, nanojit::DefaultHash<uint32> > FragStatsMap;
#endif

/*
 * Allocation policy that calls JSContext memory functions and reports errors
 * to the context. Since the JSContext given on construction is stored for
 * the lifetime of the container, this policy may only be used for containers
 * whose lifetime is a shorter than the given JSContext.
 */
class ContextAllocPolicy
{
    JSContext *cx;

  public:
    ContextAllocPolicy(JSContext *cx) : cx(cx) {}
    JSContext *context() const { return cx; }

    /* Inline definitions below. */
    void *malloc(size_t bytes);
    void free(void *p);
    void *realloc(void *p, size_t bytes);
    void reportAllocOverflow() const;
};

/* Holds the execution state during trace execution. */
struct TracerState 
{
    JSContext*     cx;                  // current VM context handle
    double*        stackBase;           // native stack base
    double*        sp;                  // native stack pointer, stack[0] is spbase[0]
    double*        eos;                 // first unusable word after the native stack / begin of globals
    FrameInfo**    callstackBase;       // call stack base
    void*          sor;                 // start of rp stack
    FrameInfo**    rp;                  // call stack pointer
    void*          eor;                 // first unusable word after the call stack
    VMSideExit*    lastTreeExitGuard;   // guard we exited on during a tree call
    VMSideExit*    lastTreeCallGuard;   // guard we want to grow from if the tree
                                        // call exit guard mismatched
    void*          rpAtLastTreeCall;    // value of rp at innermost tree call guard
    VMSideExit*    outermostTreeExitGuard; // the last side exit returned by js_CallTree
    TreeFragment*  outermostTree;       // the outermost tree we initially invoked
    uintN*         inlineCallCountp;    // inline call count counter
    VMSideExit**   innermostNestedGuardp;
    VMSideExit*    innermost;
    uint64         startTime;
    TracerState*   prev;

    // Used by _FAIL builtins; see jsbuiltins.h. The builtin sets the
    // JSBUILTIN_BAILED bit if it bails off trace and the JSBUILTIN_ERROR bit
    // if an error or exception occurred.
    uint32         builtinStatus;

    // Used to communicate the location of the return value in case of a deep bail.
    double*        deepBailSp;

    // Used when calling natives from trace to root the vp vector.
    uintN          nativeVpLen;
    js::Value*     nativeVp;

    // The regs pointed to by cx->regs while a deep-bailed slow native
    // completes execution.
    JSFrameRegs    bailedSlowNativeRegs;

    // The regs pointed to by cx->regs while a deep-bailed slow native
    // completes execution.
    JSFrameRegs    bailedSlowNativeRegs;

    TracerState(JSContext *cx, TraceMonitor *tm, TreeFragment *ti,
                uintN &inlineCallCountp, VMSideExit** innermostNestedGuardp);
    ~TracerState();
};

/*
 * Storage for the execution state and store during trace execution. Generated
 * code depends on the fact that the globals begin |MAX_NATIVE_STACK_SLOTS|
 * doubles after the stack begins. Thus, on trace, |TracerState::eos| holds a
 * pointer to the first global.
 */
struct TraceNativeStorage
{
    double stack_global_buf[MAX_NATIVE_STACK_SLOTS + GLOBAL_SLOTS_BUFFER_SIZE];
    FrameInfo *callstack_buf[MAX_CALL_STACK_ENTRIES];

    double *stack() { return stack_global_buf; }
    double *global() { return stack_global_buf + MAX_NATIVE_STACK_SLOTS; }
    FrameInfo **callstack() { return callstack_buf; }
};

/* Holds data to track a single globa. */
struct GlobalState {
    JSObject*               globalObj;
    uint32                  globalShape;
    SlotList*               globalSlots;
};

/*
 * Callstacks
 *
 * A callstack logically contains the (possibly empty) set of stack frames
 * associated with a single activation of the VM and the slots associated with
 * each frame. A callstack may or may not be "in" a context and a callstack is
 * in a context iff its set of stack frames is nonempty. A callstack and its
 * contained frames/slots also have an implied memory layout, as described in
 * the js::StackSpace comment.
 *
 * The set of stack frames in a non-empty callstack start at the callstack's
 * "current frame", which is the most recently pushed frame, and ends at the
 * callstack's "initial frame". Note that, while all stack frames in a
 * callstack are down-linked, not all down-linked frames are in the same
 * callstack. Hence, for a callstack |cs|, |cs->getInitialFrame()->down| may be
 * non-null and in a different callstack. This occurs when the VM reenters
 * itself (via js_Invoke or js_Execute). In full generality, a single context
 * may contain a forest of trees of stack frames. With respect to this forest,
 * a callstack contains a linear path along a single tree, not necessarily to
 * the root.
<<<<<<< HEAD
 *
 * A callstack in a context may additionally be "active" or "suspended". A
 * suspended callstack |cs| has a "suspended frame" which serves as the current
 * frame of |cs|. Additionally, a suspended callstack has "suspended regs",
 * which is a snapshot of |cx->regs| when |cs| was suspended. There is at most
 * one active callstack in a given context.  Callstacks in a context execute
 * LIFO and are maintained in a stack. The top of this stack is the context's
 * "current callstack". If a context |cx| has an active callstack |cs|, then:
 *   1. |cs| is |cx|'s current callstack,
 *   2. |cx->fp != NULL|, and
 *   3. |cs|'s current frame is |cx->fp|.
 * Moreover, |cx->fp != NULL| iff |cx| has an active callstack.
 *
=======
 *
 * A callstack in a context may additionally be "active" or "suspended". A
 * suspended callstack |cs| has a "suspended frame" which serves as the current
 * frame of |cs|. Additionally, a suspended callstack has "suspended regs",
 * which is a snapshot of |cx->regs| when |cs| was suspended. There is at most
 * one active callstack in a given context.  Callstacks in a context execute
 * LIFO and are maintained in a stack. The top of this stack is the context's
 * "current callstack". If a context |cx| has an active callstack |cs|, then:
 *   1. |cs| is |cx|'s current callstack,
 *   2. |cx->fp != NULL|, and
 *   3. |cs|'s current frame is |cx->fp|.
 * Moreover, |cx->fp != NULL| iff |cx| has an active callstack.
 *
>>>>>>> 5122a479
 * Finally, (to support JS_SaveFrameChain/JS_RestoreFrameChain) a suspended
 * callstack may or may not be "saved". Normally, when the active callstack is
 * popped, the previous callstack (which is necessarily suspended) becomes
 * active. If the previous callstack was saved, however, then it stays
 * suspended until it is made active by a call to JS_RestoreFrameChain. This is
 * why a context may have a current callstack, but not an active callstack.
 */
class CallStack
{
    /* The context to which this callstack belongs. */
    JSContext           *cx;

    /* Link for JSContext callstack stack mentioned in big comment above. */
    CallStack           *previousInContext;

    /* Link for StackSpace callstack stack mentioned in StackSpace comment. */
    CallStack           *previousInThread;

    /* The first frame executed in this callstack. null iff cx is null */
    JSStackFrame        *initialFrame;

    /* If this callstack is suspended, the top of the callstack. */
    JSStackFrame        *suspendedFrame;

<<<<<<< HEAD
    /*
     * To achieve a sizeof(CallStack) that is a multiple of sizeof(Value), we
     * compress two fields into one word:
     *
     *  suspendedRegs: If this callstack is suspended, |cx->regs| when it was
     *  suspended.
     *
     *  saved: Whether this callstack was suspended by JS_SaveFrameChain.
     */
    AlignedPtrAndFlag<JSFrameRegs> suspendedRegsAndSaved;

    /* End of arguments before the first frame. See StackSpace comment. */
    Value               *initialArgEnd;
=======
    /* If this callstack is suspended, |cx->regs| when it was suspended. */
    JSFrameRegs         *suspendedRegs;

    /* This callstack was suspended by JS_SaveFrameChain. */
    bool                saved;

    /* End of arguments before the first frame. See StackSpace comment. */
    jsval               *initialArgEnd;
>>>>>>> 5122a479

    /* The varobj on entry to initialFrame. */
    JSObject            *initialVarObj;

  public:
    CallStack()
      : cx(NULL), previousInContext(NULL), previousInThread(NULL),
<<<<<<< HEAD
        initialFrame(NULL), suspendedFrame(NULL),
        suspendedRegsAndSaved(NULL, false), initialArgEnd(NULL),
        initialVarObj(NULL)
    {}

    /* Safe casts guaranteed by the contiguous-stack layout. */

    Value *previousCallStackEnd() const {
        return (Value *)this;
    }

    Value *getInitialArgBegin() const {
        return (Value *)(this + 1);
    }

    /*
     * As described in the comment at the beginning of the class, a callstack
     * is in one of three states:
     *
     *  !inContext:  the callstack has been created to root arguments for a
     *               future call to js_Invoke.
     *  isActive:    the callstack describes a set of stack frames in a context,
     *               where the top frame currently executing.
     *  isSuspended: like isActive, but the top frame has been suspended.
     */

    bool inContext() const {
        JS_ASSERT(!!cx == !!initialFrame);
        JS_ASSERT_IF(!initialFrame, !suspendedFrame && !suspendedRegsAndSaved.flag());
        return !!cx;
    }

    bool isActive() const {
        JS_ASSERT_IF(suspendedFrame, inContext());
        return initialFrame && !suspendedFrame;
    }

    bool isSuspended() const {
        JS_ASSERT_IF(!suspendedFrame, !suspendedRegsAndSaved.flag());
        JS_ASSERT_IF(suspendedFrame, inContext());
        return !!suspendedFrame;
    }

    /* Substate of suspended, queryable in any state. */
    bool isSaved() const {
        JS_ASSERT_IF(suspendedRegsAndSaved.flag(), isSuspended());
        return suspendedRegsAndSaved.flag();
    }

    /* Transitioning between inContext <--> isActive */

    void joinContext(JSContext *cx, JSStackFrame *f) {
        JS_ASSERT(!inContext());
        this->cx = cx;
        initialFrame = f;
        JS_ASSERT(isActive());
    }

    void leaveContext() {
        JS_ASSERT(isActive());
        this->cx = NULL;
        initialFrame = NULL;
        JS_ASSERT(!inContext());
    }

    JSContext *maybeContext() const {
        return cx;
    }

    /* Transitioning between isActive <--> isSuspended */

    void suspend(JSStackFrame *fp, JSFrameRegs *regs) {
        JS_ASSERT(isActive());
        JS_ASSERT(fp && contains(fp));
        suspendedFrame = fp;
        JS_ASSERT(isSuspended());
        suspendedRegsAndSaved.setPtr(regs);
    }

    void resume() {
        JS_ASSERT(isSuspended());
        suspendedFrame = NULL;
        JS_ASSERT(isActive());
    }

    /* When isSuspended, transitioning isSaved <--> !isSaved */

    void save(JSStackFrame *fp, JSFrameRegs *regs) {
        JS_ASSERT(!isSaved());
        suspend(fp, regs);
        suspendedRegsAndSaved.setFlag();
        JS_ASSERT(isSaved());
    }

    void restore() {
        JS_ASSERT(isSaved());
        suspendedRegsAndSaved.unsetFlag();
        resume();
        JS_ASSERT(!isSaved());
    }

    /* Data available when !inContext */

    void setInitialArgEnd(Value *v) {
        JS_ASSERT(!inContext() && !initialArgEnd);
        initialArgEnd = v;
    }

    Value *getInitialArgEnd() const {
        JS_ASSERT(!inContext() && initialArgEnd);
        return initialArgEnd;
    }

    /* Data available when inContext */

    JSStackFrame *getInitialFrame() const {
        JS_ASSERT(inContext());
        return initialFrame;
    }

    inline JSStackFrame *getCurrentFrame() const;

    /* Data available when isSuspended. */

    JSStackFrame *getSuspendedFrame() const {
        JS_ASSERT(isSuspended());
        return suspendedFrame;
    }

    JSFrameRegs *getSuspendedRegs() const {
        JS_ASSERT(isSuspended());
        return suspendedRegsAndSaved.ptr();
    }

    /* JSContext / js::StackSpace bookkeeping. */

    void setPreviousInContext(CallStack *cs) {
        previousInContext = cs;
    }

    CallStack *getPreviousInContext() const  {
        return previousInContext;
    }

    void setPreviousInThread(CallStack *cs) {
        previousInThread = cs;
    }

    CallStack *getPreviousInThread() const  {
        return previousInThread;
    }

    void setInitialVarObj(JSObject *obj) {
        JS_ASSERT(inContext());
        initialVarObj = obj;
    }

    JSObject *getInitialVarObj() const {
        JS_ASSERT(inContext());
        return initialVarObj;
    }

#ifdef DEBUG
    JS_REQUIRES_STACK bool contains(const JSStackFrame *fp) const;
#endif

};

static const size_t VALUES_PER_CALL_STACK = sizeof(CallStack) / sizeof(Value);
JS_STATIC_ASSERT(sizeof(CallStack) % sizeof(Value) == 0);

/*
 * The ternary constructor is used when arguments are already pushed on the
 * stack (as the sp of the current frame), which should only happen from within
 * js_Interpret. Otherwise, see StackSpace::pushInvokeArgs. 
 */
class InvokeArgsGuard
{
    friend class StackSpace;
    JSContext       *cx;
    CallStack       *cs;  /* null implies nothing pushed */
    Value           *vp;
    uintN           argc;
  public:
    inline InvokeArgsGuard();
    inline InvokeArgsGuard(Value *vp, uintN argc);
    inline ~InvokeArgsGuard();
    Value *getvp() const { return vp; }
    uintN getArgc() const { JS_ASSERT(vp != NULL); return argc; }
};

/* See StackSpace::pushInvokeFrame. */
class InvokeFrameGuard
{
    friend class StackSpace;
    JSContext       *cx;  /* null implies nothing pushed */
    CallStack       *cs;
    JSStackFrame    *fp;
  public:
    InvokeFrameGuard();
    JS_REQUIRES_STACK ~InvokeFrameGuard();
    JSStackFrame *getFrame() const { return fp; }
};

/* See StackSpace::pushExecuteFrame. */
class ExecuteFrameGuard
{
    friend class StackSpace;
    JSContext       *cx;  /* null implies nothing pushed */
    CallStack       *cs;
    Value           *vp;
    JSStackFrame    *fp;
    JSStackFrame    *down;
  public:
    ExecuteFrameGuard();
    JS_REQUIRES_STACK ~ExecuteFrameGuard();
    Value *getvp() const { return vp; }
    JSStackFrame *getFrame() const { return fp; }
};

/*
 * Thread stack layout
 *
 * Each JSThreadData has one associated StackSpace object which allocates all
 * callstacks for the thread. StackSpace performs all such allocations in a
 * single, fixed-size buffer using a specific layout scheme that allows some
 * associations between callstacks, frames, and slots to be implicit, rather
 * than explicitly stored as pointers. To maintain useful invariants, stack
 * space is not given out arbitrarily, but rather allocated/deallocated for
 * specific purposes. The use cases currently supported are: calling a function
 * with arguments (e.g. js_Invoke), executing a script (e.g. js_Execute) and
 * inline interpreter calls. See associated member functions below.
 *
 * First, we consider the layout of individual callstacks. (See the
 * js::CallStack comment for terminology.) A non-empty callstack (i.e., a
 * callstack in a context) has the following layout:
 *
 *            initial frame                 current frame -------.  if regs,
 *           .------------.                           |          |  regs->sp
 *           |            V                           V          V
 *   |callstack| slots |frame| slots |frame| slots |frame| slots |
 *                       |  ^          |  ^          |
 *          ? <----------'  `----------'  `----------'
 *                down          down          down
 *
 * Moreover, the bytes in the following ranges form a contiguous array of
 * Values that are marked during GC:
 *   1. between a callstack and its first frame
 *   2. between two adjacent frames in a callstack
 *   3. between a callstack's current frame and (if fp->regs) fp->regs->sp
 * Thus, the VM must ensure that all such Values are safe to be marked.
 *
 * An empty callstack roots the initial slots before the initial frame is
 * pushed and after the initial frame has been popped (perhaps to be followed
 * by subsequent initial frame pushes/pops...).
 *
 *           initialArgEnd
 *           .---------.
 *           |         V
 *   |callstack| slots |
 *
 * Above the level of callstacks, a StackSpace is simply a contiguous sequence
 * of callstacks kept in a linked list:
 *
 *   base                         currentCallStack firstUnused           end
 *    |                                 |             |                   |
 *    V                                 V             V                   V
 *    |callstack| --- |callstack| --- |callstack| --- |                   |
 *          |  ^            |  ^            |
 *   0 <----'  `------------'  `------------'
 *   previous     previous        previous
 *
 * Both js::StackSpace and JSContext maintain a stack of callstacks, the top of
 * which is the "current callstack" for that thread or context, respectively.
 * Since different contexts can arbitrarily interleave execution in a single
 * thread, these stacks are different enough that a callstack needs both
 * "previousInThread" and "previousInContext".
 *
 * For example, in a single thread, a function in callstack C1 in a context CX1
 * may call out into C++ code that reenters the VM in a context CX2, which
 * creates a new callstack C2 in CX2, and CX1 may or may not equal CX2.
 *
 * Note that there is some structure to this interleaving of callstacks:
 *   1. the inclusion from callstacks in a context to callstacks in a thread
 *      preserves order (in terms of previousInContext and previousInThread,
 *      respectively).
 *   2. the mapping from stack frames to their containing callstack preserves
 *      order (in terms of down and previousInContext, respectively).
 */
class StackSpace
{
    Value *base;
#ifdef XP_WIN
    mutable Value *commitEnd;
#endif
    Value *end;
    CallStack *currentCallStack;

    /* Although guards are friends, XGuard should only call popX(). */
    friend class InvokeArgsGuard;
    JS_REQUIRES_STACK inline void popInvokeArgs(JSContext *cx, Value *vp);
    friend class InvokeFrameGuard;
    JS_REQUIRES_STACK void popInvokeFrame(JSContext *cx, CallStack *maybecs);
    friend class ExecuteFrameGuard;
    JS_REQUIRES_STACK void popExecuteFrame(JSContext *cx);

    /* Return a pointer to the first unused slot. */
    JS_REQUIRES_STACK
    inline Value *firstUnused() const;

    inline void assertIsCurrent(JSContext *cx) const;
#ifdef DEBUG
    CallStack *getCurrentCallStack() const { return currentCallStack; }
#endif

    /*
     * Allocate nvals on the top of the stack, report error on failure.
     * N.B. the caller must ensure |from == firstUnused()|.
     */
    inline bool ensureSpace(JSContext *maybecx, Value *from, ptrdiff_t nvals) const;

#ifdef XP_WIN
    /* Commit more memory from the reserved stack space. */
    JS_FRIEND_API(bool) bumpCommit(Value *from, ptrdiff_t nvals) const;
#endif

  public:
    static const size_t CAPACITY_VALS   = 512 * 1024;
    static const size_t CAPACITY_BYTES  = CAPACITY_VALS * sizeof(Value);
    static const size_t COMMIT_VALS     = 16 * 1024;
    static const size_t COMMIT_BYTES    = COMMIT_VALS * sizeof(Value);

    /* Kept as a member of JSThreadData; cannot use constructor/destructor. */
    bool init();
    void finish();

#ifdef DEBUG
    template <class T>
    bool contains(T *t) const {
        char *v = (char *)t;
        JS_ASSERT(size_t(-1) - uintptr_t(t) >= sizeof(T));
        return v >= (char *)base && v + sizeof(T) <= (char *)end;
    }
=======
        initialFrame(NULL), suspendedFrame(NULL), saved(false),
        initialArgEnd(NULL), initialVarObj(NULL)
    {}

    /* Safe casts guaranteed by the contiguous-stack layout. */

    jsval *previousCallStackEnd() const {
        return (jsval *)this;
    }

    jsval *getInitialArgBegin() const {
        return (jsval *)(this + 1);
    }

    /*
     * As described in the comment at the beginning of the class, a callstack
     * is in one of three states:
     *
     *  !inContext:  the callstack has been created to root arguments for a
     *               future call to js_Invoke.
     *  isActive:    the callstack describes a set of stack frames in a context,
     *               where the top frame currently executing.
     *  isSuspended: like isActive, but the top frame has been suspended.
     */

    bool inContext() const {
        JS_ASSERT(!!cx == !!initialFrame);
        JS_ASSERT_IF(!initialFrame, !suspendedFrame && !saved);
        return cx;
    }

    bool isActive() const {
        JS_ASSERT_IF(suspendedFrame, inContext());
        return initialFrame && !suspendedFrame;
    }

    bool isSuspended() const {
        JS_ASSERT_IF(!suspendedFrame, !saved);
        JS_ASSERT_IF(suspendedFrame, inContext());
        return suspendedFrame;
    }

    /* Substate of suspended, queryable in any state. */
    bool isSaved() const {
        JS_ASSERT_IF(saved, isSuspended());
        return saved;
    }

    /* Transitioning between inContext <--> isActive */

    void joinContext(JSContext *cx, JSStackFrame *f) {
        JS_ASSERT(!inContext());
        this->cx = cx;
        initialFrame = f;
        JS_ASSERT(isActive());
    }

    void leaveContext() {
        JS_ASSERT(isActive());
        this->cx = NULL;
        initialFrame = NULL;
        JS_ASSERT(!inContext());
    }

    JSContext *maybeContext() const {
        return cx;
    }

    /* Transitioning between isActive <--> isSuspended */

    void suspend(JSStackFrame *fp, JSFrameRegs *regs) {
        JS_ASSERT(isActive());
        JS_ASSERT(fp && contains(fp));
        suspendedFrame = fp;
        JS_ASSERT(isSuspended());
        suspendedRegs = regs;
    }

    void resume() {
        JS_ASSERT(isSuspended());
        suspendedFrame = NULL;
        JS_ASSERT(isActive());
    }

    /* When isSuspended, transitioning isSaved <--> !isSaved */

    void save(JSStackFrame *fp, JSFrameRegs *regs) {
        JS_ASSERT(!isSaved());
        suspend(fp, regs);
        saved = true;
        JS_ASSERT(isSaved());
    }

    void restore() {
        JS_ASSERT(isSaved());
        saved = false;
        resume();
        JS_ASSERT(!isSaved());
    }

    /* Data available when !inContext */

    void setInitialArgEnd(jsval *v) {
        JS_ASSERT(!inContext() && !initialArgEnd);
        initialArgEnd = v;
    }

    jsval *getInitialArgEnd() const {
        JS_ASSERT(!inContext() && initialArgEnd);
        return initialArgEnd;
    }

    /* Data available when inContext */

    JSStackFrame *getInitialFrame() const {
        JS_ASSERT(inContext());
        return initialFrame;
    }

    inline JSStackFrame *getCurrentFrame() const;

    /* Data available when isSuspended. */

    JSStackFrame *getSuspendedFrame() const {
        JS_ASSERT(isSuspended());
        return suspendedFrame;
    }

    JSFrameRegs *getSuspendedRegs() const {
        JS_ASSERT(isSuspended());
        return suspendedRegs;
    }

    jsval *getSuspendedSP() const {
        JS_ASSERT(isSuspended());
        return suspendedRegs->sp;
    }

    /* JSContext / js::StackSpace bookkeeping. */

    void setPreviousInContext(CallStack *cs) {
        previousInContext = cs;
    }

    CallStack *getPreviousInContext() const  {
        return previousInContext;
    }

    void setPreviousInThread(CallStack *cs) {
        previousInThread = cs;
    }

    CallStack *getPreviousInThread() const  {
        return previousInThread;
    }

    void setInitialVarObj(JSObject *obj) {
        JS_ASSERT(inContext());
        initialVarObj = obj;
    }

    JSObject *getInitialVarObj() const {
        JS_ASSERT(inContext());
        return initialVarObj;
    }

#ifdef DEBUG
    JS_REQUIRES_STACK bool contains(const JSStackFrame *fp) const;
#endif

};

static const size_t VALUES_PER_CALL_STACK = sizeof(CallStack) / sizeof(jsval);
JS_STATIC_ASSERT(sizeof(CallStack) % sizeof(jsval) == 0);

/*
 * The ternary constructor is used when arguments are already pushed on the
 * stack (as the sp of the current frame), which should only happen from within
 * js_Interpret. Otherwise, see StackSpace::pushInvokeArgs. 
 */
class InvokeArgsGuard
{
    friend class StackSpace;
    JSContext       *cx;
    CallStack       *cs;  /* null implies nothing pushed */
    jsval           *vp;
    uintN           argc;
  public:
    inline InvokeArgsGuard();
    inline InvokeArgsGuard(jsval *vp, uintN argc);
    inline ~InvokeArgsGuard();
    jsval *getvp() const { return vp; }
    uintN getArgc() const { JS_ASSERT(vp != NULL); return argc; }
};

/* See StackSpace::pushInvokeFrame. */
class InvokeFrameGuard
{
    friend class StackSpace;
    JSContext       *cx;  /* null implies nothing pushed */
    CallStack       *cs;
    JSStackFrame    *fp;
  public:
    InvokeFrameGuard();
    JS_REQUIRES_STACK ~InvokeFrameGuard();
    JSStackFrame *getFrame() const { return fp; }
};

/* See StackSpace::pushExecuteFrame. */
class ExecuteFrameGuard
{
    friend class StackSpace;
    JSContext       *cx;  /* null implies nothing pushed */
    CallStack       *cs;
    jsval           *vp;
    JSStackFrame    *fp;
    JSStackFrame    *down;
  public:
    ExecuteFrameGuard();
    JS_REQUIRES_STACK ~ExecuteFrameGuard();
    jsval *getvp() const { return vp; }
    JSStackFrame *getFrame() const { return fp; }
};

/*
 * Thread stack layout
 *
 * Each JSThreadData has one associated StackSpace object which allocates all
 * callstacks for the thread. StackSpace performs all such allocations in a
 * single, fixed-size buffer using a specific layout scheme that allows some
 * associations between callstacks, frames, and slots to be implicit, rather
 * than explicitly stored as pointers. To maintain useful invariants, stack
 * space is not given out arbitrarily, but rather allocated/deallocated for
 * specific purposes. The use cases currently supported are: calling a function
 * with arguments (e.g. js_Invoke), executing a script (e.g. js_Execute) and
 * inline interpreter calls. See associated member functions below.
 *
 * First, we consider the layout of individual callstacks. (See the
 * js::CallStack comment for terminology.) A non-empty callstack (i.e., a
 * callstack in a context) has the following layout:
 *
 *            initial frame                 current frame -------.  if regs,
 *           .------------.                           |          |  regs->sp
 *           |            V                           V          V
 *   |callstack| slots |frame| slots |frame| slots |frame| slots |
 *                       |  ^          |  ^          |
 *          ? <----------'  `----------'  `----------'
 *                down          down          down
 *
 * Moreover, the bytes in the following ranges form a contiguous array of
 * jsvals that are marked during GC:
 *   1. between a callstack and its first frame
 *   2. between two adjacent frames in a callstack
 *   3. between a callstack's current frame and (if fp->regs) fp->regs->sp
 * Thus, the VM must ensure that all such jsvals are safe to be marked.
 *
 * An empty callstack roots the initial slots before the initial frame is
 * pushed and after the initial frame has been popped (perhaps to be followed
 * by subsequent initial frame pushes/pops...).
 *
 *           initialArgEnd
 *           .---------.
 *           |         V
 *   |callstack| slots |
 *
 * Above the level of callstacks, a StackSpace is simply a contiguous sequence
 * of callstacks kept in a linked list:
 *
 *   base                         currentCallStack firstUnused           end
 *    |                                 |             |                   |
 *    V                                 V             V                   V
 *    |callstack| --- |callstack| --- |callstack| --- |                   |
 *          |  ^            |  ^            |
 *   0 <----'  `------------'  `------------'
 *   previous     previous        previous
 *
 * Both js::StackSpace and JSContext maintain a stack of callstacks, the top of
 * which is the "current callstack" for that thread or context, respectively.
 * Since different contexts can arbitrarily interleave execution in a single
 * thread, these stacks are different enough that a callstack needs both
 * "previousInThread" and "previousInContext".
 *
 * For example, in a single thread, a function in callstack C1 in a context CX1
 * may call out into C++ code that reenters the VM in a context CX2, which
 * creates a new callstack C2 in CX2, and CX1 may or may not equal CX2.
 *
 * Note that there is some structure to this interleaving of callstacks:
 *   1. the inclusion from callstacks in a context to callstacks in a thread
 *      preserves order (in terms of previousInContext and previousInThread,
 *      respectively).
 *   2. the mapping from stack frames to their containing callstack preserves
 *      order (in terms of down and previousInContext, respectively).
 */
class StackSpace
{
    jsval *base;
#ifdef XP_WIN
    mutable jsval *commitEnd;
#endif
    jsval *end;
    CallStack *currentCallStack;

    /* Although guards are friends, XGuard should only call popX(). */
    friend class InvokeArgsGuard;
    JS_REQUIRES_STACK inline void popInvokeArgs(JSContext *cx, jsval *vp);
    friend class InvokeFrameGuard;
    JS_REQUIRES_STACK void popInvokeFrame(JSContext *cx, CallStack *maybecs);
    friend class ExecuteFrameGuard;
    JS_REQUIRES_STACK void popExecuteFrame(JSContext *cx);

    /* Return a pointer to the first unused slot. */
    JS_REQUIRES_STACK
    inline jsval *firstUnused() const;

    inline void assertIsCurrent(JSContext *cx) const;
#ifdef DEBUG
    CallStack *getCurrentCallStack() const { return currentCallStack; }
#endif

    /*
     * Allocate nvals on the top of the stack, report error on failure.
     * N.B. the caller must ensure |from == firstUnused()|.
     */
    inline bool ensureSpace(JSContext *maybecx, jsval *from, ptrdiff_t nvals) const;

#ifdef XP_WIN
    /* Commit more memory from the reserved stack space. */
    JS_FRIEND_API(bool) bumpCommit(jsval *from, ptrdiff_t nvals) const;
#endif

  public:
    static const size_t CAPACITY_VALS   = 512 * 1024;
    static const size_t CAPACITY_BYTES  = CAPACITY_VALS * sizeof(jsval);
    static const size_t COMMIT_VALS     = 16 * 1024;
    static const size_t COMMIT_BYTES    = COMMIT_VALS * sizeof(jsval);

    /* Kept as a member of JSThreadData; cannot use constructor/destructor. */
    bool init();
    void finish();

#ifdef DEBUG
    template <class T>
    bool contains(T *t) const {
        char *v = (char *)t;
        JS_ASSERT(size_t(-1) - uintptr_t(t) >= sizeof(T));
        return v >= (char *)base && v + sizeof(T) <= (char *)end;
    }
>>>>>>> 5122a479
#endif

    /*
     * When we LeaveTree, we need to rebuild the stack, which requires stack
     * allocation. There is no good way to handle an OOM for these allocations,
     * so this function checks that they cannot occur using the size of the
     * TraceNativeStorage as a conservative upper bound.
     */
    inline bool ensureEnoughSpaceToEnterTrace();

    /* +1 for slow native's stack frame. */
    static const ptrdiff_t MAX_TRACE_SPACE_VALS =
      MAX_NATIVE_STACK_SLOTS + MAX_CALL_STACK_ENTRIES * VALUES_PER_STACK_FRAME +
      (VALUES_PER_CALL_STACK + VALUES_PER_STACK_FRAME /* synthesized slow native */);

    /* Mark all callstacks, frames, and slots on the stack. */
    JS_REQUIRES_STACK void mark(JSTracer *trc);

    /*
     * For all three use cases below:
     *  - The boolean-valued functions call js_ReportOutOfScriptQuota on OOM.
     *  - The "get*Frame" functions do not change any global state, they just
     *    check OOM and return pointers to an uninitialized frame with the
     *    requested missing arguments/slots. Only once the "push*Frame"
     *    function has been called is global state updated. Thus, between
     *    "get*Frame" and "push*Frame", the frame and slots are unrooted.
     *  - The "push*Frame" functions will set fp->down; the caller needn't.
     *  - Functions taking "*Guard" arguments will use the guard's destructor
     *    to pop the allocation. The caller must ensure the guard has the
     *    appropriate lifetime.
     *  - The get*Frame functions put the 'nmissing' slots contiguously after
     *    the arguments.
     */

    /*
     * pushInvokeArgs allocates |argc + 2| rooted values that will be passed as
     * the arguments to js_Invoke. A single allocation can be used for multiple
     * js_Invoke calls. The InvokeArgumentsGuard passed to js_Invoke must come
     * from an immediately-enclosing (stack-wise) call to pushInvokeArgs.
     */
    JS_REQUIRES_STACK
    bool pushInvokeArgs(JSContext *cx, uintN argc, InvokeArgsGuard &ag);

    /* These functions are called inside js_Invoke, not js_Invoke clients. */
    bool getInvokeFrame(JSContext *cx, const InvokeArgsGuard &ag,
                        uintN nmissing, uintN nfixed,
                        InvokeFrameGuard &fg) const;

    JS_REQUIRES_STACK
    void pushInvokeFrame(JSContext *cx, const InvokeArgsGuard &ag,
                         InvokeFrameGuard &fg, JSFrameRegs &regs);

    /*
     * For the simpler case when arguments are allocated at the same time as
     * the frame and it is not necessary to have rooted argument values before
     * pushing the frame.
     */
    JS_REQUIRES_STACK
    bool getExecuteFrame(JSContext *cx, JSStackFrame *down,
                         uintN vplen, uintN nfixed,
                         ExecuteFrameGuard &fg) const;
    JS_REQUIRES_STACK
    void pushExecuteFrame(JSContext *cx, ExecuteFrameGuard &fg,
                          JSFrameRegs &regs, JSObject *initialVarObj);

    /*
     * Since RAII cannot be used for inline frames, callers must manually
     * call pushInlineFrame/popInlineFrame.
     */
    JS_REQUIRES_STACK
<<<<<<< HEAD
    inline JSStackFrame *getInlineFrame(JSContext *cx, Value *sp,
=======
    inline JSStackFrame *getInlineFrame(JSContext *cx, jsval *sp,
>>>>>>> 5122a479
                                        uintN nmissing, uintN nfixed) const;

    JS_REQUIRES_STACK
    inline void pushInlineFrame(JSContext *cx, JSStackFrame *fp, jsbytecode *pc,
                                JSStackFrame *newfp);

    JS_REQUIRES_STACK
    inline void popInlineFrame(JSContext *cx, JSStackFrame *up, JSStackFrame *down);

    /*
     * For the special case of the slow native stack frame pushed and popped by
     * tracing deep bail logic.
     */
    JS_REQUIRES_STACK
    void getSynthesizedSlowNativeFrame(JSContext *cx, CallStack *&cs, JSStackFrame *&fp);

    JS_REQUIRES_STACK
    void pushSynthesizedSlowNativeFrame(JSContext *cx, CallStack *cs, JSStackFrame *fp,
                                        JSFrameRegs &regs);

    JS_REQUIRES_STACK
    void popSynthesizedSlowNativeFrame(JSContext *cx);

    /* Our privates leak into xpconnect, which needs a public symbol. */
    JS_REQUIRES_STACK
    JS_FRIEND_API(bool) pushInvokeArgsFriendAPI(JSContext *, uintN, InvokeArgsGuard &);
};

JS_STATIC_ASSERT(StackSpace::CAPACITY_VALS % StackSpace::COMMIT_VALS == 0);

/*
 * While |cx->fp|'s pc/sp are available in |cx->regs|, to compute the saved
 * value of pc/sp for any other frame, it is necessary to know about that
 * frame's up-frame. This iterator maintains this information when walking down
 * a chain of stack frames starting at |cx->fp|.
 *
 * Usage:
 *   for (FrameRegsIter i(cx); !i.done(); ++i)
 *     ... i.fp() ... i.sp() ... i.pc()
 */
class FrameRegsIter
{
    CallStack         *curcs;
    JSStackFrame      *curfp;
<<<<<<< HEAD
    Value             *cursp;
=======
    jsval             *cursp;
>>>>>>> 5122a479
    jsbytecode        *curpc;

  public:
    JS_REQUIRES_STACK FrameRegsIter(JSContext *cx);

    bool done() const { return curfp == NULL; }
    FrameRegsIter &operator++();

    JSStackFrame *fp() const { return curfp; }
<<<<<<< HEAD
    Value *sp() const { return cursp; }
=======
    jsval *sp() const { return cursp; }
>>>>>>> 5122a479
    jsbytecode *pc() const { return curpc; }
};

/* Holds the number of recording attemps for an address. */
typedef HashMap<jsbytecode*,
                size_t,
                DefaultHasher<jsbytecode*>,
                SystemAllocPolicy> RecordAttemptMap;

class Oracle;

/*
 * Trace monitor. Every JSThread (if JS_THREADSAFE) or JSRuntime (if not
 * JS_THREADSAFE) has an associated trace monitor that keeps track of loop
 * frequencies for all JavaScript code loaded into that runtime.
 */
struct TraceMonitor {
    /*
     * The context currently executing JIT-compiled code on this thread, or
     * NULL if none. Among other things, this can in certain cases prevent
     * last-ditch GC and suppress calls to JS_ReportOutOfMemory.
     *
     * !tracecx && !recorder: not on trace
     * !tracecx && recorder: recording
     * tracecx && !recorder: executing a trace
     * tracecx && recorder: executing inner loop, recording outer loop
     */
    JSContext               *tracecx;

    /*
     * Cached storage to use when executing on trace. While we may enter nested
     * traces, we always reuse the outer trace's storage, so never need more
     * than of these.
     */
    TraceNativeStorage      *storage;

    /*
     * There are 5 allocators here.  This might seem like overkill, but they
     * have different lifecycles, and by keeping them separate we keep the
     * amount of retained memory down significantly.  They are flushed (ie.
     * all the allocated memory is freed) periodically.
     *
     * - dataAlloc has the lifecycle of the monitor.  It's flushed only when
     *   the monitor is flushed.  It's used for fragments.
     *
     * - traceAlloc has the same flush lifecycle as the dataAlloc, but it is
     *   also *marked* when a recording starts and rewinds to the mark point
     *   if recording aborts.  So you can put things in it that are only
     *   reachable on a successful record/compile cycle like GuardRecords and
     *   SideExits.
     *
     * - tempAlloc is flushed after each recording, successful or not.  It's
     *   used to store LIR code and for all other elements in the LIR
     *   pipeline.
     *
     * - reTempAlloc is just like tempAlloc, but is used for regexp
     *   compilation in RegExpNativeCompiler rather than normal compilation in
     *   TraceRecorder.
     *
     * - codeAlloc has the same lifetime as dataAlloc, but its API is
     *   different (CodeAlloc vs. VMAllocator).  It's used for native code.
     *   It's also a good idea to keep code and data separate to avoid I-cache
     *   vs. D-cache issues.
     */
    VMAllocator*            dataAlloc;
    VMAllocator*            traceAlloc;
    VMAllocator*            tempAlloc;
    VMAllocator*            reTempAlloc;
    nanojit::CodeAlloc*     codeAlloc;
    nanojit::Assembler*     assembler;
    FrameInfoCache*         frameCache;

    Oracle*                 oracle;
    TraceRecorder*          recorder;

    GlobalState             globalStates[MONITOR_N_GLOBAL_STATES];
    TreeFragment*           vmfragments[FRAGMENT_TABLE_SIZE];
    RecordAttemptMap*       recordAttempts;

    /*
     * Maximum size of the code cache before we start flushing. 1/16 of this
     * size is used as threshold for the regular expression code cache.
     */
    uint32                  maxCodeCacheBytes;

    /*
     * If nonzero, do not flush the JIT cache after a deep bail. That would
     * free JITted code pages that we will later return to. Instead, set the
     * needFlush flag so that it can be flushed later.
     */
    JSBool                  needFlush;

    /*
     * Fragment map for the regular expression compiler.
     */
    REHashMap*              reFragments;

    // Cached temporary typemap to avoid realloc'ing every time we create one.
    // This must be used in only one place at a given time. It must be cleared
    // before use.
    TypeMap*                cachedTempTypeMap;

#ifdef DEBUG
    /* Fields needed for fragment/guard profiling. */
    nanojit::Seq<nanojit::Fragment*>* branches;
    uint32                  lastFragID;
    /*
     * profAlloc has a lifetime which spans exactly from js_InitJIT to
     * js_FinishJIT.
     */
    VMAllocator*            profAlloc;
    FragStatsMap*           profTab;
#endif

    /* Flush the JIT cache. */
    void flush();

    /* Mark all objects baked into native code in the code cache. */
    void mark(JSTracer *trc);

    bool outOfMemory() const;
};

} /* namespace js */

/*
 * N.B. JS_ON_TRACE(cx) is true if JIT code is on the stack in the current
 * thread, regardless of whether cx is the context in which that trace is
 * executing.  cx must be a context on the current thread.
 */
#ifdef JS_TRACER
# define JS_ON_TRACE(cx)            (JS_TRACE_MONITOR(cx).tracecx != NULL)
#else
# define JS_ON_TRACE(cx)            JS_FALSE
#endif

#ifdef DEBUG_brendan
# define JS_EVAL_CACHE_METERING     1
# define JS_FUNCTION_METERING       1
#endif

/* Number of potentially reusable scriptsToGC to search for the eval cache. */
#ifndef JS_EVAL_CACHE_SHIFT
# define JS_EVAL_CACHE_SHIFT        6
#endif
#define JS_EVAL_CACHE_SIZE          JS_BIT(JS_EVAL_CACHE_SHIFT)

#ifdef JS_EVAL_CACHE_METERING
# define EVAL_CACHE_METER_LIST(_)   _(probe), _(hit), _(step), _(noscope)
# define identity(x)                x

struct JSEvalCacheMeter {
    uint64 EVAL_CACHE_METER_LIST(identity);
};

# undef identity
#endif

#ifdef JS_FUNCTION_METERING
# define FUNCTION_KIND_METER_LIST(_)                                          \
                        _(allfun), _(heavy), _(nofreeupvar), _(onlyfreevar),  \
                        _(display), _(flat), _(setupvar), _(badfunarg)
# define identity(x)    x

struct JSFunctionMeter {
    int32 FUNCTION_KIND_METER_LIST(identity);
};

# undef identity
#endif

struct JSLocalRootChunk;

#define JSLRS_CHUNK_SHIFT       8
#define JSLRS_CHUNK_SIZE        JS_BIT(JSLRS_CHUNK_SHIFT)
#define JSLRS_CHUNK_MASK        JS_BITMASK(JSLRS_CHUNK_SHIFT)

struct JSLocalRootChunk {
    void                *roots[JSLRS_CHUNK_SIZE];
    JSLocalRootChunk    *down;
};

struct JSLocalRootStack {
    uint32              scopeMark;
    uint32              rootCount;
    JSLocalRootChunk    *topChunk;
    JSLocalRootChunk    firstChunk;

    /* See comments in js_NewFinalizableGCThing. */
    JSGCFreeLists       gcFreeLists;
};

const uint32 JSLRS_NULL_MARK = uint32(-1);

#define NATIVE_ITER_CACHE_LOG2  8
#define NATIVE_ITER_CACHE_MASK  JS_BITMASK(NATIVE_ITER_CACHE_LOG2)
#define NATIVE_ITER_CACHE_SIZE  JS_BIT(NATIVE_ITER_CACHE_LOG2)

struct JSPendingProxyOperation {
    JSPendingProxyOperation *next;
    JSObject *object;
};

struct JSThreadData {
    JSGCFreeLists       gcFreeLists;

    /* Keeper of the contiguous stack used by all contexts in this thread. */
    js::StackSpace      stackSpace;

    /*
     * Flag indicating that we are waiving any soft limits on the GC heap
     * because we want allocations to be infallible (except when we hit
     * a hard quota).
     */
    bool                waiveGCQuota;

    /*
     * The GSN cache is per thread since even multi-cx-per-thread embeddings
     * do not interleave js_GetSrcNote calls.
     */
    JSGSNCache          gsnCache;

    /* Property cache for faster call/get/set invocation. */
    js::PropertyCache   propertyCache;

    /* Optional stack of heap-allocated scoped local GC roots. */
    JSLocalRootStack    *localRootStack;

#ifdef JS_TRACER
    /* Trace-tree JIT recorder/interpreter state. */
    js::TraceMonitor    traceMonitor;
#endif

    /* Lock-free hashed lists of scripts created by eval to garbage-collect. */
    JSScript            *scriptsToGC[JS_EVAL_CACHE_SIZE];

#ifdef JS_EVAL_CACHE_METERING
    JSEvalCacheMeter    evalCacheMeter;
#endif

    /* State used by dtoa.c. */
    DtoaState           *dtoaState;

    /* 
     * State used to cache some double-to-string conversions.  A stupid
     * optimization aimed directly at v8-splay.js, which stupidly converts
     * many doubles multiple times in a row.
     */
    struct {
        jsdouble d;
        jsint    base;
        JSString *s;        // if s==NULL, d and base are not valid
    } dtoaCache;

    /* Cached native iterators. */
    JSObject            *cachedNativeIterators[NATIVE_ITER_CACHE_SIZE];

    /* Base address of the native stack for the current thread. */
    jsuword             *nativeStackBase;

    /* List of currently pending operations on proxies. */
    JSPendingProxyOperation *pendingProxyOperation;

    bool init();
    void finish();
    void mark(JSTracer *trc);
    void purge(JSContext *cx);
    void purgeGCFreeLists();
};

#ifdef JS_THREADSAFE

/*
 * Structure uniquely representing a thread.  It holds thread-private data
 * that can be accessed without a global lock.
 */
struct JSThread {
    typedef js::HashMap<void *,
                        JSThread *,
                        js::DefaultHasher<void *>,
                        js::SystemAllocPolicy> Map;

    /* Linked list of all contexts in use on this thread. */
    JSCList             contextList;

    /* Opaque thread-id, from NSPR's PR_GetCurrentThread(). */
    void                *id;

    /* Indicates that the thread is waiting in ClaimTitle from jslock.cpp. */
    JSTitle             *titleToShare;

    /*
     * Thread-local version of JSRuntime.gcMallocBytes to avoid taking
     * locks on each JS_malloc.
     */
    ptrdiff_t           gcThreadMallocBytes;

    /*
     * This thread is inside js_GC, either waiting until it can start GC, or
     * waiting for GC to finish on another thread. This thread holds no locks;
     * other threads may steal titles from it.
     *
     * Protected by rt->gcLock.
     */
    bool                gcWaiting;

    /*
     * Number of JSContext instances that are in requests on this thread. For
     * such instances JSContext::requestDepth > 0 holds.
     */
    uint32              contextsInRequests;

    /* Factored out of JSThread for !JS_THREADSAFE embedding in JSRuntime. */
    JSThreadData        data;
};

/*
 * Only when JSThread::gcThreadMallocBytes exhausts the following limit we
 * update JSRuntime::gcMallocBytes.
 * .
 */
const size_t JS_GC_THREAD_MALLOC_LIMIT = 1 << 19;

#define JS_THREAD_DATA(cx)      (&(cx)->thread->data)

extern JSThread *
js_CurrentThread(JSRuntime *rt);

/*
 * The function takes the GC lock and does not release in successful return.
 * On error (out of memory) the function releases the lock but delegates
 * the error reporting to the caller.
 */
extern JSBool
js_InitContextThread(JSContext *cx);

/*
 * On entrance the GC lock must be held and it will be held on exit.
 */
extern void
js_ClearContextThread(JSContext *cx);

#endif /* JS_THREADSAFE */

typedef enum JSDestroyContextMode {
    JSDCM_NO_GC,
    JSDCM_MAYBE_GC,
    JSDCM_FORCE_GC,
    JSDCM_NEW_FAILED
} JSDestroyContextMode;

typedef enum JSRuntimeState {
    JSRTS_DOWN,
    JSRTS_LAUNCHING,
    JSRTS_UP,
    JSRTS_LANDING
} JSRuntimeState;

typedef struct JSPropertyTreeEntry {
    JSDHashEntryHdr     hdr;
    JSScopeProperty     *child;
} JSPropertyTreeEntry;


namespace js {

typedef Vector<JSGCChunkInfo *, 32, SystemAllocPolicy> GCChunks;

struct GCPtrHasher
{
    typedef void *Lookup;
    
    static HashNumber hash(void *key) {
        return HashNumber(uintptr_t(key) >> JSVAL_TAGBITS);
    }
    
    static bool match(void *l, void *k) {
        return l == k;
    }
};

typedef HashMap<void *, const char *, GCPtrHasher, SystemAllocPolicy> GCRoots;
typedef HashMap<void *, uint32, GCPtrHasher, SystemAllocPolicy> GCLocks;
                
} /* namespace js */

struct JSCompartment {
    JSRuntime *rt;
    bool marked;

<<<<<<< HEAD
#ifdef __GNUC__
# pragma GCC visibility push(default)
#endif
    friend JSBool js_GetClassPrototype(JSContext *cx, JSObject *scope,
                                       JSProtoKey protoKey, JSObject **protop,
                                       js::Class *clasp);
#ifdef __GNUC__
# pragma GCC visibility pop
#endif
};

namespace js {

struct RootInfo {
    RootInfo() {}
    RootInfo(const char *name, JSGCRootType type) : name(name), type(type) {}
    const char *name;
    JSGCRootType type;
};

typedef js::HashMap<void *,
                    RootInfo,
                    js::DefaultHasher<void *>,
                    js::SystemAllocPolicy> RootedValueMap;

typedef Vector<JSGCChunkInfo *, 32, SystemAllocPolicy> GCChunks;
=======
    JSCompartment(JSRuntime *cx);
    ~JSCompartment();
};

struct JSRuntime {
    /* Default compartment. */
    JSCompartment       *defaultCompartment;
>>>>>>> 5122a479

    /* List of compartments (protected by the GC lock). */
    js::Vector<JSCompartment *, 0, js::SystemAllocPolicy> compartments;

    /* Runtime state, synchronized by the stateChange/gcLock condvar/lock. */
    JSRuntimeState      state;

    /* Context create/destroy callback. */
    JSContextCallback   cxCallback;

    /*
     * Shape regenerated whenever a prototype implicated by an "add property"
     * property cache fill and induced trace guard has a readonly property or a
     * setter defined on it. This number proxies for the shapes of all objects
     * along the prototype chain of all objects in the runtime on which such an
     * add-property result has been cached/traced.
     *
     * See bug 492355 for more details.
     *
     * This comes early in JSRuntime to minimize the immediate format used by
     * trace-JITted code that reads it.
     */
    uint32              protoHazardShape;

    /* Garbage collector state, used by jsgc.c. */
    js::GCChunks        gcChunks;
    size_t              gcChunkCursor;
#ifdef DEBUG
    JSGCArena           *gcEmptyArenaList;
#endif
    JSGCArenaList       gcArenaList[FINALIZE_LIMIT];
<<<<<<< HEAD
    js::RootedValueMap  gcRootsHash;
    JSDHashTable        gcLocksHash;
=======
    JSGCDoubleArenaList gcDoubleArenaList;
    js::GCRoots         gcRootsHash;
    js::GCLocks         gcLocksHash;
>>>>>>> 5122a479
    jsrefcount          gcKeepAtoms;
    size_t              gcBytes;
    size_t              gcLastBytes;
    size_t              gcMaxBytes;
    size_t              gcMaxMallocBytes;
    uint32              gcEmptyArenaPoolLifespan;
    uint32              gcNumber;
    JSTracer            *gcMarkingTracer;
    uint32              gcTriggerFactor;
    size_t              gcTriggerBytes;
    volatile JSBool     gcIsNeeded;
    volatile JSBool     gcFlushCodeCaches;

    /*
     * NB: do not pack another flag here by claiming gcPadding unless the new
     * flag is written only by the GC thread.  Atomic updates to packed bytes
     * are not guaranteed, so stores issued by one thread may be lost due to
     * unsynchronized read-modify-write cycles on other threads.
     */
    JSPackedBool        gcPoke;
    JSPackedBool        gcRunning;
    JSPackedBool        gcRegenShapes;

    /*
     * During gc, if rt->gcRegenShapes &&
     *   (scope->flags & JSScope::SHAPE_REGEN) == rt->gcRegenShapesScopeFlag,
     * then the scope's shape has already been regenerated during this GC.
     * To avoid having to sweep JSScopes, the bit's meaning toggles with each
     * shape-regenerating GC.
     *
     * FIXME Once scopes are GC'd (bug 505004), this will be obsolete.
     */
    uint8               gcRegenShapesScopeFlag;

#ifdef JS_GC_ZEAL
    jsrefcount          gcZeal;
#endif

    JSGCCallback        gcCallback;

    /*
     * Malloc counter to measure memory pressure for GC scheduling. It runs
     * from gcMaxMallocBytes down to zero.
     */
    ptrdiff_t           gcMallocBytes;

    /* See comments before DelayMarkingChildren is jsgc.cpp. */
    JSGCArena           *gcUnmarkedArenaStackTop;
#ifdef DEBUG
    size_t              gcMarkLaterCount;
#endif

#ifdef JS_THREADSAFE
    JSBackgroundThread  gcHelperThread;
#endif

    js::GCChunkAllocator    *gcChunkAllocator;
    
    void setCustomGCChunkAllocator(js::GCChunkAllocator *allocator) {
        JS_ASSERT(allocator);
        JS_ASSERT(state == JSRTS_DOWN);
        gcChunkAllocator = allocator;
    }

    /*
     * The trace operation and its data argument to trace embedding-specific
     * GC roots.
     */
    JSTraceDataOp       gcExtraRootsTraceOp;
    void                *gcExtraRootsData;

    /* Well-known numbers held for use by this runtime's contexts. */
    js::Value           NaNValue;
    js::Value           negativeInfinityValue;
    js::Value           positiveInfinityValue;

    js::DeflatedStringCache *deflatedStringCache;

    JSString            *emptyString;

    /* List of active contexts sharing this runtime; protected by gcLock. */
    JSCList             contextList;

    /* Per runtime debug hooks -- see jsprvtd.h and jsdbgapi.h. */
    JSDebugHooks        globalDebugHooks;

#ifdef JS_TRACER
    /* True if any debug hooks not supported by the JIT are enabled. */
    bool debuggerInhibitsJIT() const {
        return (globalDebugHooks.interruptHook ||
                globalDebugHooks.callHook ||
                globalDebugHooks.objectHook);
    }
#endif

    /* More debugging state, see jsdbgapi.c. */
    JSCList             trapList;
    JSCList             watchPointList;

    /* Client opaque pointers */
    void                *data;

#ifdef JS_THREADSAFE
    /* These combine to interlock the GC and new requests. */
    PRLock              *gcLock;
    PRCondVar           *gcDone;
    PRCondVar           *requestDone;
    uint32              requestCount;
    JSThread            *gcThread;

    /* Lock and owning thread pointer for JS_LOCK_RUNTIME. */
    PRLock              *rtLock;
#ifdef DEBUG
    void *              rtLockOwner;
#endif

    /* Used to synchronize down/up state change; protected by gcLock. */
    PRCondVar           *stateChange;

    /*
     * State for sharing single-threaded titles, once a second thread tries to
     * lock a title.  The titleSharingDone condvar is protected by rt->gcLock
     * to minimize number of locks taken in JS_EndRequest.
     *
     * The titleSharingTodo linked list is likewise "global" per runtime, not
     * one-list-per-context, to conserve space over all contexts, optimizing
     * for the likely case that titles become shared rarely, and among a very
     * small set of threads (contexts).
     */
    PRCondVar           *titleSharingDone;
    JSTitle             *titleSharingTodo;

/*
 * Magic terminator for the rt->titleSharingTodo linked list, threaded through
 * title->u.link.  This hack allows us to test whether a title is on the list
 * by asking whether title->u.link is non-null.  We use a large, likely bogus
 * pointer here to distinguish this value from any valid u.count (small int)
 * value.
 */
#define NO_TITLE_SHARING_TODO   ((JSTitle *) 0xfeedbeef)

    /*
     * Lock serializing trapList and watchPointList accesses, and count of all
     * mutations to trapList and watchPointList made by debugger threads.  To
     * keep the code simple, we define debuggerMutations for the thread-unsafe
     * case too.
     */
    PRLock              *debuggerLock;

    JSThread::Map       threads;
#endif /* JS_THREADSAFE */
    uint32              debuggerMutations;

    /*
     * Security callbacks set on the runtime are used by each context unless
     * an override is set on the context.
     */
    JSSecurityCallbacks *securityCallbacks;

    /*
     * Shared scope property tree, and arena-pool for allocating its nodes.
     * This really should be free of all locking overhead and allocated in
     * thread-local storage, hence the JS_PROPERTY_TREE(cx) macro.
     */
    js::PropertyTree    propertyTree;

#define JS_PROPERTY_TREE(cx) ((cx)->runtime->propertyTree)

    /*
     * The propertyRemovals counter is incremented for every JSScope::clear,
     * and for each JSScope::remove method call that frees a slot in an object.
     * See js_NativeGet and js_NativeSet in jsobj.cpp.
     */
    int32               propertyRemovals;

    /* Script filename table. */
    struct JSHashTable  *scriptFilenameTable;
    JSCList             scriptFilenamePrefixes;
#ifdef JS_THREADSAFE
    PRLock              *scriptFilenameTableLock;
#endif

    /* Number localization, used by jsnum.c */
    const char          *thousandsSeparator;
    const char          *decimalSeparator;
    const char          *numGrouping;

    /*
     * Weak references to lazily-created, well-known XML singletons.
     *
     * NB: Singleton objects must be carefully disconnected from the rest of
     * the object graph usually associated with a JSContext's global object,
     * including the set of standard class objects.  See jsxml.c for details.
     */
    JSObject            *anynameObject;
    JSObject            *functionNamespaceObject;

#ifndef JS_THREADSAFE
    JSThreadData        threadData;

#define JS_THREAD_DATA(cx)      (&(cx)->runtime->threadData)
#endif

    /*
     * Object shape (property cache structural type) identifier generator.
     *
     * Type 0 stands for the empty scope, and must not be regenerated due to
     * uint32 wrap-around. Since js_GenerateShape (in jsinterp.cpp) uses
     * atomic pre-increment, the initial value for the first typed non-empty
     * scope will be 1.
     *
     * If this counter overflows into SHAPE_OVERFLOW_BIT (in jsinterp.h), the
     * cache is disabled, to avoid aliasing two different types. It stays
     * disabled until a triggered GC at some later moment compresses live
     * types, minimizing rt->shapeGen in the process.
     */
    volatile uint32     shapeGen;

    /* Literal table maintained by jsatom.c functions. */
    JSAtomState         atomState;

    JSEmptyScope          *emptyArgumentsScope;
    JSEmptyScope          *emptyBlockScope;
    JSEmptyScope          *emptyCallScope;

    /*
     * Various metering fields are defined at the end of JSRuntime. In this
     * way there is no need to recompile all the code that refers to other
     * fields of JSRuntime after enabling the corresponding metering macro.
     */
#ifdef JS_DUMP_ENUM_CACHE_STATS
    int32               nativeEnumProbes;
    int32               nativeEnumMisses;
# define ENUM_CACHE_METER(name)     JS_ATOMIC_INCREMENT(&cx->runtime->name)
#else
# define ENUM_CACHE_METER(name)     ((void) 0)
#endif

#ifdef JS_DUMP_LOOP_STATS
    /* Loop statistics, to trigger trace recording and compiling. */
    JSBasicStats        loopStats;
#endif

#ifdef DEBUG
    /* Function invocation metering. */
    jsrefcount          inlineCalls;
    jsrefcount          nativeCalls;
    jsrefcount          nonInlineCalls;
    jsrefcount          constructs;

    /* Title lock and scope property metering. */
    jsrefcount          claimAttempts;
    jsrefcount          claimedTitles;
    jsrefcount          deadContexts;
    jsrefcount          deadlocksAvoided;
    jsrefcount          liveScopes;
    jsrefcount          sharedTitles;
    jsrefcount          totalScopes;
    jsrefcount          liveScopeProps;
    jsrefcount          liveScopePropsPreSweep;
    jsrefcount          totalScopeProps;
    jsrefcount          livePropTreeNodes;
    jsrefcount          duplicatePropTreeNodes;
    jsrefcount          totalPropTreeNodes;
    jsrefcount          propTreeKidsChunks;

    /* String instrumentation. */
    jsrefcount          liveStrings;
    jsrefcount          totalStrings;
    jsrefcount          liveDependentStrings;
    jsrefcount          totalDependentStrings;
    jsrefcount          badUndependStrings;
    double              lengthSum;
    double              lengthSquaredSum;
    double              strdepLengthSum;
    double              strdepLengthSquaredSum;

    /* Script instrumentation. */
    jsrefcount          liveScripts;
    jsrefcount          totalScripts;
    jsrefcount          liveEmptyScripts;
    jsrefcount          totalEmptyScripts;
#endif /* DEBUG */

#ifdef JS_SCOPE_DEPTH_METER
    /*
     * Stats on runtime prototype chain lookups and scope chain depths, i.e.,
     * counts of objects traversed on a chain until the wanted id is found.
     */
    JSBasicStats        protoLookupDepthStats;
    JSBasicStats        scopeSearchDepthStats;

    /*
     * Stats on compile-time host environment and lexical scope chain lengths
     * (maximum depths).
     */
    JSBasicStats        hostenvScopeDepthStats;
    JSBasicStats        lexicalScopeDepthStats;
#endif

#ifdef JS_GCMETER
    JSGCStats           gcStats;
#endif

#ifdef JS_FUNCTION_METERING
    JSFunctionMeter     functionMeter;
    char                lastScriptFilename[1024];
#endif

    JSRuntime();
    ~JSRuntime();

    bool init(uint32 maxbytes);

    void setGCTriggerFactor(uint32 factor);
    void setGCLastBytes(size_t lastBytes);

    void* malloc(size_t bytes) { return ::js_malloc(bytes); }

    void* calloc(size_t bytes) { return ::js_calloc(bytes); }

    void* realloc(void* p, size_t bytes) { return ::js_realloc(p, bytes); }

    void free(void* p) { ::js_free(p); }

    bool isGCMallocLimitReached() const { return gcMallocBytes <= 0; }

    void resetGCMallocBytes() { gcMallocBytes = ptrdiff_t(gcMaxMallocBytes); }

    void setGCMaxMallocBytes(size_t value) {
        /*
         * For compatibility treat any value that exceeds PTRDIFF_T_MAX to
         * mean that value.
         */
        gcMaxMallocBytes = (ptrdiff_t(value) >= 0) ? value : size_t(-1) >> 1;
        resetGCMallocBytes();
    }
};

/* Common macros to access thread-local caches in JSThread or JSRuntime. */
#define JS_GSN_CACHE(cx)        (JS_THREAD_DATA(cx)->gsnCache)
#define JS_PROPERTY_CACHE(cx)   (JS_THREAD_DATA(cx)->propertyCache)
#define JS_TRACE_MONITOR(cx)    (JS_THREAD_DATA(cx)->traceMonitor)
#define JS_SCRIPTS_TO_GC(cx)    (JS_THREAD_DATA(cx)->scriptsToGC)

#ifdef JS_EVAL_CACHE_METERING
# define EVAL_CACHE_METER(x)    (JS_THREAD_DATA(cx)->evalCacheMeter.x++)
#else
# define EVAL_CACHE_METER(x)    ((void) 0)
#endif

#ifdef DEBUG
# define JS_RUNTIME_METER(rt, which)    JS_ATOMIC_INCREMENT(&(rt)->which)
# define JS_RUNTIME_UNMETER(rt, which)  JS_ATOMIC_DECREMENT(&(rt)->which)
#else
# define JS_RUNTIME_METER(rt, which)    /* nothing */
# define JS_RUNTIME_UNMETER(rt, which)  /* nothing */
#endif

#define JS_KEEP_ATOMS(rt)   JS_ATOMIC_INCREMENT(&(rt)->gcKeepAtoms);
#define JS_UNKEEP_ATOMS(rt) JS_ATOMIC_DECREMENT(&(rt)->gcKeepAtoms);

#ifdef JS_ARGUMENT_FORMATTER_DEFINED
/*
 * Linked list mapping format strings for JS_{Convert,Push}Arguments{,VA} to
 * formatter functions.  Elements are sorted in non-increasing format string
 * length order.
 */
struct JSArgumentFormatMap {
    const char          *format;
    size_t              length;
    JSArgumentFormatter formatter;
    JSArgumentFormatMap *next;
};
#endif

/*
 * Key and entry types for the JSContext.resolvingTable hash table, typedef'd
 * here because all consumers need to see these declarations (and not just the
 * typedef names, as would be the case for an opaque pointer-to-typedef'd-type
 * declaration), along with cx->resolvingTable.
 */
typedef struct JSResolvingKey {
    JSObject            *obj;
    jsid                id;
} JSResolvingKey;

typedef struct JSResolvingEntry {
    JSDHashEntryHdr     hdr;
    JSResolvingKey      key;
    uint32              flags;
} JSResolvingEntry;

#define JSRESFLAG_LOOKUP        0x1     /* resolving id from lookup */
#define JSRESFLAG_WATCH         0x2     /* resolving id from watch */
#define JSRESOLVE_INFER         0xffff  /* infer bits from current bytecode */

extern const JSDebugHooks js_NullDebugHooks;  /* defined in jsdbgapi.cpp */

namespace js {
class AutoGCRooter;
}

struct JSRegExpStatics {
    JSContext   *cx;
    JSString    *input;         /* input string to match (perl $_, GC root) */
    JSBool      multiline;      /* whether input contains newlines (perl $*) */
    JSSubString lastMatch;      /* last string matched (perl $&) */
    JSSubString lastParen;      /* last paren matched (perl $+) */
    JSSubString leftContext;    /* input to left of last match (perl $`) */
    JSSubString rightContext;   /* input to right of last match (perl $') */
    js::Vector<JSSubString> parens; /* last set of parens matched (perl $1, $2) */

    JSRegExpStatics(JSContext *cx) : cx(cx), parens(cx) {}

    bool copy(const JSRegExpStatics& other);
    void clearRoots();
    void clear();
};

struct JSContext
{
    explicit JSContext(JSRuntime *rt);

    /*
     * If this flag is set, we were asked to call back the operation callback
     * as soon as possible.
     */
    volatile jsint      operationCallbackFlag;

    /* JSRuntime contextList linkage. */
    JSCList             link;

    /*
     * Classic Algol "display" static link optimization.
     */
#define JS_DISPLAY_SIZE 16U

    JSStackFrame        *display[JS_DISPLAY_SIZE];

    /* Runtime version control identifier. */
    uint16              version;

    /* Per-context options. */
    uint32              options;            /* see jsapi.h for JSOPTION_* */

    /* Locale specific callbacks for string conversion. */
    JSLocaleCallbacks   *localeCallbacks;

    /*
     * cx->resolvingTable is non-null and non-empty if we are initializing
     * standard classes lazily, or if we are otherwise recursing indirectly
     * from js_LookupProperty through a Class.resolve hook.  It is used to
     * limit runaway recursion (see jsapi.c and jsobj.c).
     */
    JSDHashTable        *resolvingTable;

    /*
     * True if generating an error, to prevent runaway recursion.
     * NB: generatingError packs with insideGCMarkCallback and throwing below.
     */
    JSPackedBool        generatingError;

    /* Flag to indicate that we run inside gcCallback(cx, JSGC_MARK_END). */
    JSPackedBool        insideGCMarkCallback;

    /* Exception state -- the exception member is a GC root by definition. */
    JSPackedBool        throwing;           /* is there a pending exception? */
    js::Value           exception;          /* most-recently-thrown exception */

    /* Limit pointer for checking native stack consumption during recursion. */
    jsuword             stackLimit;

    /* Quota on the size of arenas used to compile and execute scripts. */
    size_t              scriptStackQuota;

    /* Data shared by threads in an address space. */
    JSRuntime *const    runtime;

<<<<<<< HEAD
    /* Currently executing frame, set by stack operations. */
    JS_REQUIRES_STACK
    JSStackFrame        *fp;

    /*
     * Currently executing frame's regs, set by stack operations.
     * |fp != NULL| iff |regs != NULL| (although regs->pc can be NULL)
     */
=======
    /* GC heap compartment. */
    JSCompartment       *compartment;

    /* Currently executing frame, set by stack operations. */
>>>>>>> 5122a479
    JS_REQUIRES_STACK
    JSFrameRegs         *regs;

  private:
    friend class js::StackSpace;
    friend bool js::Interpret(JSContext *);

<<<<<<< HEAD
=======
    /*
     * Currently executing frame's regs, set by stack operations.
     * |fp != NULL| iff |regs != NULL| (although regs->pc can be NULL)
     */
    JS_REQUIRES_STACK
    JSFrameRegs         *regs;

  private:
    friend class js::StackSpace;
    friend JSBool js_Interpret(JSContext *);

>>>>>>> 5122a479
    /* 'fp' and 'regs' must only be changed by calling these functions. */
    void setCurrentFrame(JSStackFrame *fp) {
        this->fp = fp;
    }

    void setCurrentRegs(JSFrameRegs *regs) {
        this->regs = regs;
    }

  public:
    /* Temporary arena pool used while compiling and decompiling. */
    JSArenaPool         tempPool;

    /* Top-level object and pointer to top stack frame's scope chain. */
    JSObject            *globalObject;

    /* Storage to root recently allocated GC things and script result. */
    JSWeakRoots         weakRoots;

    /* Regular expression class statics. */
    JSRegExpStatics     regExpStatics;

    /* State for object and array toSource conversion. */
    JSSharpObjectMap    sharpObjectMap;
    js::HashSet<JSObject *> busyArrays;

    /* Argument formatter support for JS_{Convert,Push}Arguments{,VA}. */
    JSArgumentFormatMap *argumentFormatMap;

    /* Last message string and trace file for debugging. */
    char                *lastMessage;
#ifdef DEBUG
    void                *tracefp;
    jsbytecode          *tracePrevPc;
#endif

    /* Per-context optional error reporter. */
    JSErrorReporter     errorReporter;

    /* Branch callback. */
    JSOperationCallback operationCallback;

    /* Interpreter activation count. */
    uintN               interpLevel;

    /* Client opaque pointers. */
    void                *data;
    void                *data2;

  private:
    /* Linked list of callstacks. See CallStack. */
    js::CallStack       *currentCallStack;

  public:
    void assertCallStacksInSync() const {
#ifdef DEBUG
        if (fp) {
            JS_ASSERT(currentCallStack->isActive());
            if (js::CallStack *prev = currentCallStack->getPreviousInContext())
                JS_ASSERT(!prev->isActive());
        } else {
            JS_ASSERT_IF(currentCallStack, !currentCallStack->isActive());
        }
#endif
    }

    /* Return whether this context has an active callstack. */
    bool hasActiveCallStack() const {
        assertCallStacksInSync();
<<<<<<< HEAD
        return !!fp;
=======
        return fp;
>>>>>>> 5122a479
    }

    /* Assuming there is an active callstack, return it. */
    js::CallStack *activeCallStack() const {
        JS_ASSERT(hasActiveCallStack());
        return currentCallStack;
    }

    /* Return the current callstack, which may or may not be active. */
    js::CallStack *getCurrentCallStack() const {
        assertCallStacksInSync();
        return currentCallStack;
    }

    /* Add the given callstack to the list as the new active callstack. */
    void pushCallStackAndFrame(js::CallStack *newcs, JSStackFrame *newfp,
                               JSFrameRegs &regs);

    /* Remove the active callstack and make the next callstack active. */
    void popCallStackAndFrame();

    /* Mark the top callstack as suspended, without pushing a new one. */
    void saveActiveCallStack();

    /* Undoes calls to suspendTopCallStack. */
    void restoreCallStack();

    /*
     * Perform a linear search of all frames in all callstacks in the given context
     * for the given frame, returning the callstack, if found, and null otherwise.
     */
    js::CallStack *containingCallStack(const JSStackFrame *target);

#ifdef JS_THREADSAFE
    JSThread            *thread;
    jsrefcount          requestDepth;
    /* Same as requestDepth but ignoring JS_SuspendRequest/JS_ResumeRequest */
    jsrefcount          outstandingRequests;
    JSTitle             *lockedSealedTitle; /* weak ref, for low-cost sealed
                                               title locking */
    JSCList             threadLinks;        /* JSThread contextList linkage */

#define CX_FROM_THREAD_LINKS(tl) \
    ((JSContext *)((char *)(tl) - offsetof(JSContext, threadLinks)))
#endif

    /* Stack of thread-stack-allocated GC roots. */
    js::AutoGCRooter   *autoGCRooters;

    /* Debug hooks associated with the current context. */
    const JSDebugHooks  *debugHooks;

    /* Security callbacks that override any defined on the runtime. */
    JSSecurityCallbacks *securityCallbacks;

    /* Pinned regexp pool used for regular expressions. */
    JSArenaPool         regexpPool;

    /* Stored here to avoid passing it around as a parameter. */
    uintN               resolveFlags;

    /* Random number generator state, used by jsmath.cpp. */
    int64               rngSeed;

    /* Location to stash the iteration value between JSOP_MOREITER and JSOP_FOR*. */
    js::Value           iterValue;

#ifdef JS_TRACER
    /*
     * State for the current tree execution.  bailExit is valid if the tree has
     * called back into native code via a _FAIL builtin and has not yet bailed,
     * else garbage (NULL in debug builds).
     */
    js::TracerState     *tracerState;
    js::VMSideExit      *bailExit;

    /*
     * True if traces may be executed. Invariant: The value of jitEnabled is
     * always equal to the expression in updateJITEnabled below.
     *
     * This flag and the fields accessed by updateJITEnabled are written only
     * in runtime->gcLock, to avoid race conditions that would leave the wrong
     * value in jitEnabled. (But the interpreter reads this without
     * locking. That can race against another thread setting debug hooks, but
     * we always read cx->debugHooks without locking anyway.)
     */
    bool                 jitEnabled;
#endif

    /* Caller must be holding runtime->gcLock. */
    void updateJITEnabled() {
#ifdef JS_TRACER
        jitEnabled = ((options & JSOPTION_JIT) &&
                      (debugHooks == &js_NullDebugHooks ||
                       (debugHooks == &runtime->globalDebugHooks &&
                        !runtime->debuggerInhibitsJIT())));
#endif
    }

    DSTOffsetCache dstOffsetCache;

    /* List of currently active non-escaping enumerators (for-in). */
    JSObject *enumerators;

  private:
    /*
     * To go from a live generator frame (on the stack) to its generator object
     * (see comment js_FloatingFrameIfGenerator), we maintain a stack of active
     * generators, pushing and popping when entering and leaving generator
     * frames, respectively.
     */
    js::Vector<JSGenerator *, 2, js::SystemAllocPolicy> genStack;

  public:
    /* Return the generator object for the given generator frame. */
    JSGenerator *generatorFor(JSStackFrame *fp) const;

    /* Early OOM-check. */
    inline bool ensureGeneratorStackSpace();

    bool enterGenerator(JSGenerator *gen) {
        return genStack.append(gen);
    }

    void leaveGenerator(JSGenerator *gen) {
        JS_ASSERT(genStack.back() == gen);
        genStack.popBack();
    }

  private:
    /*
     * To go from a live generator frame (on the stack) to its generator object
     * (see comment js_FloatingFrameIfGenerator), we maintain a stack of active
     * generators, pushing and popping when entering and leaving generator
     * frames, respectively.
     */
    js::Vector<JSGenerator *, 2, js::SystemAllocPolicy> genStack;

  public:
    /* Return the generator object for the given generator frame. */
    JSGenerator *generatorFor(JSStackFrame *fp) const;

    /* Early OOM-check. */
    bool ensureGeneratorStackSpace() {
        return genStack.reserve(genStack.length() + 1);
    }

    bool enterGenerator(JSGenerator *gen) {
        return genStack.append(gen);
    }

    void leaveGenerator(JSGenerator *gen) {
        JS_ASSERT(genStack.back() == gen);
        genStack.popBack();
    }

#ifdef JS_THREADSAFE
    /*
     * The sweep task for this context.
     */
    js::BackgroundSweepTask *gcSweepTask;
#endif

    ptrdiff_t &getMallocCounter() {
#ifdef JS_THREADSAFE
        return thread->gcThreadMallocBytes;
#else
        return runtime->gcMallocBytes;
#endif
    }

    /*
     * Call this after allocating memory held by GC things, to update memory
     * pressure counters or report the OOM error if necessary.
     */
    inline void updateMallocCounter(void *p, size_t nbytes) {
        JS_ASSERT(ptrdiff_t(nbytes) >= 0);
        ptrdiff_t &counter = getMallocCounter();
        counter -= ptrdiff_t(nbytes);
        if (!p || counter <= 0)
            checkMallocGCPressure(p);
    }

    /*
     * Call this after successfully allocating memory held by GC things, to
     * update memory pressure counters.
     */
    inline void updateMallocCounter(size_t nbytes) {
        JS_ASSERT(ptrdiff_t(nbytes) >= 0);
        ptrdiff_t &counter = getMallocCounter();
        counter -= ptrdiff_t(nbytes);
        if (counter <= 0) {
            /*
             * Use 1 as an arbitrary non-null pointer indicating successful
             * allocation.
             */
            checkMallocGCPressure(reinterpret_cast<void *>(jsuword(1)));
        }
    }

    inline void* malloc(size_t bytes) {
        JS_ASSERT(bytes != 0);
        void *p = runtime->malloc(bytes);
        updateMallocCounter(p, bytes);
        return p;
    }

    inline void* mallocNoReport(size_t bytes) {
        JS_ASSERT(bytes != 0);
        void *p = runtime->malloc(bytes);
        if (!p)
            return NULL;
        updateMallocCounter(bytes);
        return p;
    }

    inline void* calloc(size_t bytes) {
        JS_ASSERT(bytes != 0);
        void *p = runtime->calloc(bytes);
        updateMallocCounter(p, bytes);
        return p;
    }

    inline void* realloc(void* p, size_t bytes) {
        void *orig = p;
        p = runtime->realloc(p, bytes);

        /*
         * For compatibility we do not account for realloc that increases
         * previously allocated memory.
         */
        updateMallocCounter(p, orig ? 0 : bytes);
        return p;
    }

    inline void free(void* p) {
#ifdef JS_THREADSAFE
        if (gcSweepTask) {
            gcSweepTask->freeLater(p);
            return;
        }
#endif
        runtime->free(p);
    }

    /*
     * In the common case that we'd like to allocate the memory for an object
     * with cx->malloc/free, we cannot use overloaded C++ operators (no
     * placement delete).  Factor the common workaround into one place.
     */
#define CREATE_BODY(parms)                                                    \
    void *memory = this->malloc(sizeof(T));                                   \
    if (!memory)                                                              \
        return NULL;                                                          \
    return new(memory) T parms;

    template <class T>
    JS_ALWAYS_INLINE T *create() {
        CREATE_BODY(())
    }

    template <class T, class P1>
    JS_ALWAYS_INLINE T *create(const P1 &p1) {
        CREATE_BODY((p1))
    }

    template <class T, class P1, class P2>
    JS_ALWAYS_INLINE T *create(const P1 &p1, const P2 &p2) {
        CREATE_BODY((p1, p2))
    }

    template <class T, class P1, class P2, class P3>
    JS_ALWAYS_INLINE T *create(const P1 &p1, const P2 &p2, const P3 &p3) {
        CREATE_BODY((p1, p2, p3))
    }
#undef CREATE_BODY

    template <class T>
    JS_ALWAYS_INLINE void destroy(T *p) {
        p->~T();
        this->free(p);
    }

    bool isConstructing();

    void purge();

    js::StackSpace &stack() const {
        return JS_THREAD_DATA(this)->stackSpace;
    }

#ifdef DEBUG
    void assertValidStackDepth(uintN depth) {
<<<<<<< HEAD
        JS_ASSERT(0 <= regs->sp - fp->base());
        JS_ASSERT(depth <= uintptr_t(regs->sp - fp->base()));
=======
        JS_ASSERT(0 <= regs->sp - StackBase(fp));
        JS_ASSERT(depth <= uintptr_t(regs->sp - StackBase(fp)));
>>>>>>> 5122a479
    }
#else
    void assertValidStackDepth(uintN /*depth*/) {}
#endif

private:

    /*
     * The allocation code calls the function to indicate either OOM failure
     * when p is null or that a memory pressure counter has reached some
     * threshold when p is not null. The function takes the pointer and not
     * a boolean flag to minimize the amount of code in its inlined callers.
     */
    void checkMallocGCPressure(void *p);
};

JS_ALWAYS_INLINE JSObject *
JSStackFrame::varobj(js::CallStack *cs) const
{
    JS_ASSERT(cs->contains(this));
    return fun ? callobj : cs->getInitialVarObj();
}

JS_ALWAYS_INLINE JSObject *
JSStackFrame::varobj(JSContext *cx) const
{
    JS_ASSERT(cx->activeCallStack()->contains(this));
    return fun ? callobj : cx->activeCallStack()->getInitialVarObj();
}

JS_ALWAYS_INLINE jsbytecode *
JSStackFrame::pc(JSContext *cx) const
{
    JS_ASSERT(cx->containingCallStack(this) != NULL);
    return cx->fp == this ? cx->regs->pc : savedPC;
}

/*
 * InvokeArgsGuard is used outside the JS engine (where jscntxtinlines.h is
 * not included). To avoid visibility issues, force members inline.
 */
namespace js {

JS_ALWAYS_INLINE void
<<<<<<< HEAD
StackSpace::popInvokeArgs(JSContext *cx, Value *vp)
=======
StackSpace::popInvokeArgs(JSContext *cx, jsval *vp)
>>>>>>> 5122a479
{
    JS_ASSERT(!currentCallStack->inContext());
    currentCallStack = currentCallStack->getPreviousInThread();
}

JS_ALWAYS_INLINE
InvokeArgsGuard::InvokeArgsGuard()
  : cx(NULL), cs(NULL), vp(NULL)
{}

JS_ALWAYS_INLINE
<<<<<<< HEAD
InvokeArgsGuard::InvokeArgsGuard(Value *vp, uintN argc)
=======
InvokeArgsGuard::InvokeArgsGuard(jsval *vp, uintN argc)
>>>>>>> 5122a479
  : cx(NULL), cs(NULL), vp(vp), argc(argc)
{}

JS_ALWAYS_INLINE
InvokeArgsGuard::~InvokeArgsGuard()
{
    if (!cs)
        return;
    JS_ASSERT(cs == cx->stack().getCurrentCallStack());
    cx->stack().popInvokeArgs(cx, vp);
}

} /* namespace js */

#ifdef JS_THREADSAFE
# define JS_THREAD_ID(cx)       ((cx)->thread ? (cx)->thread->id : 0)
# define CHECK_REQUEST(cx)                                                  \
    JS_ASSERT((cx)->requestDepth || (cx)->thread == (cx)->runtime->gcThread)
#else
# define CHECK_REQUEST(cx)       ((void)0)
#endif

static inline uintN
FramePCOffset(JSContext *cx, JSStackFrame* fp)
{
    return uintN((fp->imacpc ? fp->imacpc : fp->pc(cx)) - fp->script->code);
}

static inline JSAtom **
FrameAtomBase(JSContext *cx, JSStackFrame *fp)
{
    return fp->imacpc
           ? COMMON_ATOMS_START(&cx->runtime->atomState)
           : fp->script->atomMap.vector;
}

namespace js {

class AutoNewCompartment {
    JSContext *cx;
    JSCompartment *compartment;
  public:
    JS_FRIEND_API(AutoNewCompartment(JSContext *cx));
    JS_FRIEND_API(~AutoNewCompartment());

    JS_FRIEND_API(bool) init();
};

class AutoCompartment {
    JSContext *cx;
    JSCompartment *compartment;
  public:
    JS_FRIEND_API(AutoCompartment(JSContext *cx, JSObject *obj));
    JS_FRIEND_API(~AutoCompartment());
};

class AutoGCRooter {
  public:
    AutoGCRooter(JSContext *cx, ptrdiff_t tag)
      : down(cx->autoGCRooters), tag(tag), context(cx)
    {
        JS_ASSERT(this != cx->autoGCRooters);
        cx->autoGCRooters = this;
    }

    ~AutoGCRooter() {
        JS_ASSERT(this == context->autoGCRooters);
        context->autoGCRooters = down;
    }

    inline void trace(JSTracer *trc);

#ifdef __GNUC__
# pragma GCC visibility push(default)
#endif
    friend void ::js_TraceContext(JSTracer *trc, JSContext *acx);
#ifdef __GNUC__
# pragma GCC visibility pop
#endif

  protected:
    AutoGCRooter * const down;

    /*
     * Discriminates actual subclass of this being used.  If non-negative, the
     * subclass roots an array of values of the length stored in this field.
     * If negative, meaning is indicated by the corresponding value in the enum
     * below.  Any other negative value indicates some deeper problem such as
     * memory corruption.
     */
    ptrdiff_t tag;

    JSContext * const context;

    enum {
        JSVAL =        -1, /* js::AutoValueRooter */
        SPROP =        -2, /* js::AutoScopePropertyRooter */
        WEAKROOTS =    -3, /* js::AutoSaveWeakRoots */
        PARSER =       -4, /* js::Parser */
        SCRIPT =       -5, /* js::AutoScriptRooter */
        ENUMERATOR =   -6, /* js::AutoEnumStateRooter */
        IDARRAY =      -7, /* js::AutoIdArray */
        DESCRIPTORS =  -8, /* js::AutoDescriptorArray */
        NAMESPACES =   -9, /* js::AutoNamespaceArray */
        XML =         -10, /* js::AutoXMLRooter */
        OBJECT =      -11, /* js::AutoObjectRooter */
<<<<<<< HEAD
        STRING =      -12, /* js::AutoStringRooter */
        ID =          -13, /* js::AutoIdRooter */
        VALVECTOR =   -14  /* js::AutoValueVector */
=======
        ID =          -12, /* js::AutoIdRooter */
        VECTOR =      -13, /* js::AutoValueVector */
        DESCRIPTOR =  -14  /* js::AutoDescriptor */
>>>>>>> 5122a479
    };

    private:
    /* No copy or assignment semantics. */
    AutoGCRooter(AutoGCRooter &ida);
    void operator=(AutoGCRooter &ida);
};

class AutoPreserveWeakRoots : private AutoGCRooter
{
  public:
    explicit AutoPreserveWeakRoots(JSContext *cx
                                   JS_GUARD_OBJECT_NOTIFIER_PARAM)
      : AutoGCRooter(cx, WEAKROOTS), savedRoots(cx->weakRoots)
    {
        JS_GUARD_OBJECT_NOTIFIER_INIT;
    }

    ~AutoPreserveWeakRoots()
    {
        context->weakRoots = savedRoots;
    }

    friend void AutoGCRooter::trace(JSTracer *trc);

  private:
    JSWeakRoots savedRoots;
    JS_DECL_USE_GUARD_OBJECT_NOTIFIER
};

/* FIXME(bug 332648): Move this into a public header. */
class AutoValueRooter : private AutoGCRooter
{
  public:
    explicit AutoValueRooter(JSContext *cx
                             JS_GUARD_OBJECT_NOTIFIER_PARAM)
      : AutoGCRooter(cx, JSVAL), val(js::NullTag())
    {
        JS_GUARD_OBJECT_NOTIFIER_INIT;
    }

    AutoValueRooter(JSContext *cx, const Value &v
                             JS_GUARD_OBJECT_NOTIFIER_PARAM)
      : AutoGCRooter(cx, JSVAL), val(v)
    {
        JS_GUARD_OBJECT_NOTIFIER_INIT;
    }

<<<<<<< HEAD
    /*
     * If you are looking for Object* overloads, use AutoObjectRooter instead;
     * rooting Object*s as a js::Value requires discerning whether or not it is
     * a function object. Also, AutoObjectRooter is smaller.
     */
=======
    void set(jsval v) {
        JS_ASSERT(tag == JSVAL);
        val = v;
    }

    void setObject(JSObject *obj) {
        JS_ASSERT(tag == JSVAL);
        val = OBJECT_TO_JSVAL(obj);
    }
>>>>>>> 5122a479

    const Value &value() const {
        JS_ASSERT(tag == JSVAL);
        return val;
    }

    Value *addr() {
        JS_ASSERT(tag == JSVAL);
        return &val;
    }

    const jsval &jsval_value() const {
        JS_ASSERT(tag == JSVAL);
        return Jsvalify(val);
    }

    jsval *jsval_addr() {
        JS_ASSERT(tag == JSVAL);
        return Jsvalify(&val);
    }

    friend void AutoGCRooter::trace(JSTracer *trc);

  private:
    Value val;
    JS_DECL_USE_GUARD_OBJECT_NOTIFIER
};

class AutoObjectRooter : private AutoGCRooter {
  public:
    AutoObjectRooter(JSContext *cx, JSObject *obj = NULL
                     JS_GUARD_OBJECT_NOTIFIER_PARAM)
      : AutoGCRooter(cx, OBJECT), obj(obj)
    {
        JS_GUARD_OBJECT_NOTIFIER_INIT;
    }

    void setObject(JSObject *obj) {
        this->obj = obj;
    }

    JSObject * object() const {
        return obj;
    }

    JSObject ** addr() {
        return &obj;
    }

    friend void AutoGCRooter::trace(JSTracer *trc);

  private:
    JSObject *obj;
    JS_DECL_USE_GUARD_OBJECT_NOTIFIER
};

class AutoStringRooter : private AutoGCRooter {
  public:
    AutoStringRooter(JSContext *cx, JSString *str = NULL
                     JS_GUARD_OBJECT_NOTIFIER_PARAM)
      : AutoGCRooter(cx, STRING), str(str)
    {
        JS_GUARD_OBJECT_NOTIFIER_INIT;
    }

    void setString(JSString *str) {
        this->str = str;
    }

    JSString * string() const {
        return str;
    }

    JSString ** addr() {
        return &str;
    }

    friend void AutoGCRooter::trace(JSTracer *trc);

  private:
    JSString *str;
    JS_DECL_USE_GUARD_OBJECT_NOTIFIER
};

class AutoArrayRooter : private AutoGCRooter {
  public:
    AutoArrayRooter(JSContext *cx, size_t len, Value *vec
                    JS_GUARD_OBJECT_NOTIFIER_PARAM)
      : AutoGCRooter(cx, len), array(vec)
    {
        JS_GUARD_OBJECT_NOTIFIER_INIT;
        JS_ASSERT(tag >= 0);
    }

    AutoArrayRooter(JSContext *cx, size_t len, jsval *vec
                    JS_GUARD_OBJECT_NOTIFIER_PARAM)
      : AutoGCRooter(cx, len), array(Valueify(vec))
    {
        JS_GUARD_OBJECT_NOTIFIER_INIT;
        JS_ASSERT(tag >= 0);
    }

    void changeLength(size_t newLength) {
        tag = ptrdiff_t(newLength);
        JS_ASSERT(tag >= 0);
    }

    void changeArray(Value *newArray, size_t newLength) {
        changeLength(newLength);
        array = newArray;
    }

    Value *array;

    friend void AutoGCRooter::trace(JSTracer *trc);

  private:
    JS_DECL_USE_GUARD_OBJECT_NOTIFIER
};

class AutoScopePropertyRooter : private AutoGCRooter {
  public:
    AutoScopePropertyRooter(JSContext *cx, JSScopeProperty *sprop
                            JS_GUARD_OBJECT_NOTIFIER_PARAM)
      : AutoGCRooter(cx, SPROP), sprop(sprop)
    {
        JS_GUARD_OBJECT_NOTIFIER_INIT;
    }

    friend void AutoGCRooter::trace(JSTracer *trc);

  private:
    JSScopeProperty * const sprop;
    JS_DECL_USE_GUARD_OBJECT_NOTIFIER
};

class AutoScriptRooter : private AutoGCRooter {
  public:
    AutoScriptRooter(JSContext *cx, JSScript *script
                     JS_GUARD_OBJECT_NOTIFIER_PARAM)
      : AutoGCRooter(cx, SCRIPT), script(script)
    {
        JS_GUARD_OBJECT_NOTIFIER_INIT;
    }

    void setScript(JSScript *script) {
        this->script = script;
    }

    friend void AutoGCRooter::trace(JSTracer *trc);

  private:
    JSScript *script;
    JS_DECL_USE_GUARD_OBJECT_NOTIFIER
};

class AutoIdRooter : private AutoGCRooter
{
  public:
    explicit AutoIdRooter(JSContext *cx, jsid id = INT_TO_JSID(0)
                          JS_GUARD_OBJECT_NOTIFIER_PARAM)
      : AutoGCRooter(cx, ID), idval(id)
    {
        JS_GUARD_OBJECT_NOTIFIER_INIT;
    }

    jsid id() {
        return idval;
    }

    jsid * addr() {
        return &idval;
    }

    friend void AutoGCRooter::trace(JSTracer *trc);

  private:
    jsid idval;
    JS_DECL_USE_GUARD_OBJECT_NOTIFIER
};

class AutoIdArray : private AutoGCRooter {
  public:
    AutoIdArray(JSContext *cx, JSIdArray *ida JS_GUARD_OBJECT_NOTIFIER_PARAM)
      : AutoGCRooter(cx, IDARRAY), idArray(ida)
    {
        JS_GUARD_OBJECT_NOTIFIER_INIT;
    }
    ~AutoIdArray() {
        if (idArray)
            JS_DestroyIdArray(context, idArray);
    }
    bool operator!() {
        return idArray == NULL;
    }
    jsid operator[](size_t i) const {
        JS_ASSERT(idArray);
        JS_ASSERT(i < size_t(idArray->length));
        return idArray->vector[i];
    }
    size_t length() const {
         return idArray->length;
    }

    friend void AutoGCRooter::trace(JSTracer *trc);

    JSIdArray *steal() {
        JSIdArray *copy = idArray;
        idArray = NULL;
        return copy;
    }

  protected:
    inline void trace(JSTracer *trc);

  private:
    JSIdArray * idArray;
    JS_DECL_USE_GUARD_OBJECT_NOTIFIER

    /* No copy or assignment semantics. */
    AutoIdArray(AutoIdArray &ida);
    void operator=(AutoIdArray &ida);
};

/* The auto-root for enumeration object and its state. */
class AutoEnumStateRooter : private AutoGCRooter
{
  public:
    AutoEnumStateRooter(JSContext *cx, JSObject *obj
                        JS_GUARD_OBJECT_NOTIFIER_PARAM)
      : AutoGCRooter(cx, ENUMERATOR), obj(obj), stateValue()
    {
        JS_GUARD_OBJECT_NOTIFIER_INIT;
        JS_ASSERT(obj);
    }

    ~AutoEnumStateRooter() {
        if (!stateValue.isNull()) {
#ifdef DEBUG
            JSBool ok =
#endif
            obj->enumerate(context, JSENUMERATE_DESTROY, &stateValue, 0);
            JS_ASSERT(ok);
        }
    }

    friend void AutoGCRooter::trace(JSTracer *trc);

    const Value &state() const { return stateValue; }
    Value *addr() { return &stateValue; }

  protected:
    void trace(JSTracer *trc) {
        JS_CALL_OBJECT_TRACER(trc, obj, "js::AutoEnumStateRooter.obj");
    }

    JSObject * const obj;

  private:
    Value stateValue;
    JS_DECL_USE_GUARD_OBJECT_NOTIFIER
};

#ifdef JS_HAS_XML_SUPPORT
class AutoXMLRooter : private AutoGCRooter {
  public:
    AutoXMLRooter(JSContext *cx, JSXML *xml)
      : AutoGCRooter(cx, XML), xml(xml)
    {
        JS_ASSERT(xml);
    }

    friend void AutoGCRooter::trace(JSTracer *trc);

  private:
    JSXML * const xml;
};
#endif /* JS_HAS_XML_SUPPORT */

class AutoLockGC {
private:
    JSRuntime *rt;
public:
    explicit AutoLockGC(JSRuntime *rt) : rt(rt) { JS_LOCK_GC(rt); }
    ~AutoLockGC() { JS_UNLOCK_GC(rt); }
};

class AutoUnlockGC {
private:
    JSRuntime *rt;
public:
    explicit AutoUnlockGC(JSRuntime *rt) : rt(rt) { JS_UNLOCK_GC(rt); }
    ~AutoUnlockGC() { JS_LOCK_GC(rt); }
};

class AutoKeepAtoms {
    JSRuntime *rt;
  public:
    explicit AutoKeepAtoms(JSRuntime *rt) : rt(rt) { JS_KEEP_ATOMS(rt); }
    ~AutoKeepAtoms() { JS_UNKEEP_ATOMS(rt); }
};

} /* namespace js */

class JSAutoResolveFlags
{
  public:
    JSAutoResolveFlags(JSContext *cx, uintN flags
                       JS_GUARD_OBJECT_NOTIFIER_PARAM)
      : mContext(cx), mSaved(cx->resolveFlags)
    {
        JS_GUARD_OBJECT_NOTIFIER_INIT;
        cx->resolveFlags = flags;
    }

    ~JSAutoResolveFlags() { mContext->resolveFlags = mSaved; }

  private:
    JSContext *mContext;
    uintN mSaved;
    JS_DECL_USE_GUARD_OBJECT_NOTIFIER
};

/*
 * Slightly more readable macros for testing per-context option settings (also
 * to hide bitset implementation detail).
 *
 * JSOPTION_XML must be handled specially in order to propagate from compile-
 * to run-time (from cx->options to script->version/cx->version).  To do that,
 * we copy JSOPTION_XML from cx->options into cx->version as JSVERSION_HAS_XML
 * whenever options are set, and preserve this XML flag across version number
 * changes done via the JS_SetVersion API.
 *
 * But when executing a script or scripted function, the interpreter changes
 * cx->version, including the XML flag, to script->version.  Thus JSOPTION_XML
 * is a compile-time option that causes a run-time version change during each
 * activation of the compiled script.  That version change has the effect of
 * changing JS_HAS_XML_OPTION, so that any compiling done via eval enables XML
 * support.  If an XML-enabled script or function calls a non-XML function,
 * the flag bit will be cleared during the callee's activation.
 *
 * Note that JS_SetVersion API calls never pass JSVERSION_HAS_XML or'd into
 * that API's version parameter.
 *
 * Note also that script->version must contain this XML option flag in order
 * for XDR'ed scripts to serialize and deserialize with that option preserved
 * for detection at run-time.  We can't copy other compile-time options into
 * script->version because that would break backward compatibility (certain
 * other options, e.g. JSOPTION_VAROBJFIX, are analogous to JSOPTION_XML).
 */
#define JS_HAS_OPTION(cx,option)        (((cx)->options & (option)) != 0)
#define JS_HAS_STRICT_OPTION(cx)        JS_HAS_OPTION(cx, JSOPTION_STRICT)
#define JS_HAS_WERROR_OPTION(cx)        JS_HAS_OPTION(cx, JSOPTION_WERROR)
#define JS_HAS_COMPILE_N_GO_OPTION(cx)  JS_HAS_OPTION(cx, JSOPTION_COMPILE_N_GO)
#define JS_HAS_ATLINE_OPTION(cx)        JS_HAS_OPTION(cx, JSOPTION_ATLINE)

#define JSVERSION_MASK                  0x0FFF  /* see JSVersion in jspubtd.h */
#define JSVERSION_HAS_XML               0x1000  /* flag induced by XML option */
#define JSVERSION_ANONFUNFIX            0x2000  /* see jsapi.h, the comments
                                                   for JSOPTION_ANONFUNFIX */

#define JSVERSION_NUMBER(cx)            ((JSVersion)((cx)->version &          \
                                                     JSVERSION_MASK))
#define JS_HAS_XML_OPTION(cx)           ((cx)->version & JSVERSION_HAS_XML || \
                                         JSVERSION_NUMBER(cx) >= JSVERSION_1_6)

extern JSThreadData *
js_CurrentThreadData(JSRuntime *rt);

extern JSBool
js_InitThreads(JSRuntime *rt);

extern void
js_FinishThreads(JSRuntime *rt);

extern void
js_PurgeThreads(JSContext *cx);

namespace js {

#ifdef JS_THREADSAFE

/* Iterator over JSThreadData from all JSThread instances. */
class ThreadDataIter : public JSThread::Map::Range
{
  public:
    ThreadDataIter(JSRuntime *rt) : JSThread::Map::Range(rt->threads.all()) {}

    JSThreadData *threadData() const {
        return &front().value->data;
    }
};

#else /* !JS_THREADSAFE */

class ThreadDataIter
{
    JSRuntime *runtime;
    bool done;
  public:
    ThreadDataIter(JSRuntime *rt) : runtime(rt), done(false) {}

    bool empty() const {
        return done;
    }

    void popFront() {
        JS_ASSERT(!done);
        done = true;
    }

    JSThreadData *threadData() const {
        JS_ASSERT(!done);
        return &runtime->threadData;
    }
};

#endif  /* !JS_THREADSAFE */

} /* namespace js */

/*
 * Ensures the JSOPTION_XML and JSOPTION_ANONFUNFIX bits of cx->options are
 * reflected in cx->version, since each bit must travel with a script that has
 * it set.
 */
extern void
js_SyncOptionsToVersion(JSContext *cx);

/*
 * Common subroutine of JS_SetVersion and js_SetVersion, to update per-context
 * data that depends on version.
 */
extern void
js_OnVersionChange(JSContext *cx);

/*
 * Unlike the JS_SetVersion API, this function stores JSVERSION_HAS_XML and
 * any future non-version-number flags induced by compiler options.
 */
extern void
js_SetVersion(JSContext *cx, JSVersion version);

/*
 * Create and destroy functions for JSContext, which is manually allocated
 * and exclusively owned.
 */
extern JSContext *
js_NewContext(JSRuntime *rt, size_t stackChunkSize);

extern void
js_DestroyContext(JSContext *cx, JSDestroyContextMode mode);

/*
 * Return true if cx points to a context in rt->contextList, else return false.
 * NB: the caller (see jslock.c:ClaimTitle) must hold rt->gcLock.
 */
extern JSBool
js_ValidContextPointer(JSRuntime *rt, JSContext *cx);

static JS_INLINE JSContext *
js_ContextFromLinkField(JSCList *link)
{
    JS_ASSERT(link);
    return (JSContext *) ((uint8 *) link - offsetof(JSContext, link));
}

/*
 * If unlocked, acquire and release rt->gcLock around *iterp update; otherwise
 * the caller must be holding rt->gcLock.
 */
extern JSContext *
js_ContextIterator(JSRuntime *rt, JSBool unlocked, JSContext **iterp);

/*
 * Iterate through contexts with active requests. The caller must be holding
 * rt->gcLock in case of a thread-safe build, or otherwise guarantee that the
 * context list is not alternated asynchroniously.
 */
extern JS_FRIEND_API(JSContext *)
js_NextActiveContext(JSRuntime *, JSContext *);

/*
 * Class.resolve and watchpoint recursion damping machinery.
 */
extern JSBool
js_StartResolving(JSContext *cx, JSResolvingKey *key, uint32 flag,
                  JSResolvingEntry **entryp);

extern void
js_StopResolving(JSContext *cx, JSResolvingKey *key, uint32 flag,
                 JSResolvingEntry *entry, uint32 generation);

/*
 * Local root set management.
 */
extern JSBool
js_EnterLocalRootScope(JSContext *cx);

extern void
js_LeaveLocalRootScopeWithResult(JSContext *cx, void *thing);

static inline void
js_LeaveLocalRootScope(JSContext *cx)
{
    js_LeaveLocalRootScopeWithResult(cx, NULL);
}

static inline void
js_LeaveLocalRootScopeWithResult(JSContext *cx, const js::Value &v)
{
    js_LeaveLocalRootScopeWithResult(cx, v.isGCThing() ? v.asGCThing() : NULL);
}


extern void
js_ForgetLocalRoot(JSContext *cx, void *thing);

extern int
js_PushLocalRoot(JSContext *cx, JSLocalRootStack *lrs, void *thing);

/*
 * Report an exception, which is currently realized as a printf-style format
 * string and its arguments.
 */
typedef enum JSErrNum {
#define MSG_DEF(name, number, count, exception, format) \
    name = number,
#include "js.msg"
#undef MSG_DEF
    JSErr_Limit
} JSErrNum;

extern JS_FRIEND_API(const JSErrorFormatString *)
js_GetErrorMessage(void *userRef, const char *locale, const uintN errorNumber);

#ifdef va_start
extern JSBool
js_ReportErrorVA(JSContext *cx, uintN flags, const char *format, va_list ap);

extern JSBool
js_ReportErrorNumberVA(JSContext *cx, uintN flags, JSErrorCallback callback,
                       void *userRef, const uintN errorNumber,
                       JSBool charArgs, va_list ap);

extern JSBool
js_ExpandErrorArguments(JSContext *cx, JSErrorCallback callback,
                        void *userRef, const uintN errorNumber,
                        char **message, JSErrorReport *reportp,
                        bool charArgs, va_list ap);
#endif

extern void
js_ReportOutOfMemory(JSContext *cx);

/*
 * Report that cx->scriptStackQuota is exhausted.
 */
void
js_ReportOutOfScriptQuota(JSContext *cx);

extern void
js_ReportOverRecursed(JSContext *cx);

extern void
js_ReportAllocationOverflow(JSContext *cx);

#define JS_CHECK_RECURSION(cx, onerror)                                       \
    JS_BEGIN_MACRO                                                            \
        int stackDummy_;                                                      \
                                                                              \
        if (!JS_CHECK_STACK_SIZE(cx, stackDummy_)) {                          \
            js_ReportOverRecursed(cx);                                        \
            onerror;                                                          \
        }                                                                     \
    JS_END_MACRO

/*
 * Report an exception using a previously composed JSErrorReport.
 * XXXbe remove from "friend" API
 */
extern JS_FRIEND_API(void)
js_ReportErrorAgain(JSContext *cx, const char *message, JSErrorReport *report);

extern void
js_ReportIsNotDefined(JSContext *cx, const char *name);

/*
 * Report an attempt to access the property of a null or undefined value (v).
 */
extern JSBool
js_ReportIsNullOrUndefined(JSContext *cx, intN spindex, const js::Value &v,
                           JSString *fallback);

extern void
js_ReportMissingArg(JSContext *cx, const js::Value &v, uintN arg);

/*
 * Report error using js_DecompileValueGenerator(cx, spindex, v, fallback) as
 * the first argument for the error message. If the error message has less
 * then 3 arguments, use null for arg1 or arg2.
 */
extern JSBool
js_ReportValueErrorFlags(JSContext *cx, uintN flags, const uintN errorNumber,
                         intN spindex, const js::Value &v, JSString *fallback,
                         const char *arg1, const char *arg2);

#define js_ReportValueError(cx,errorNumber,spindex,v,fallback)                \
    ((void)js_ReportValueErrorFlags(cx, JSREPORT_ERROR, errorNumber,          \
                                    spindex, v, fallback, NULL, NULL))

#define js_ReportValueError2(cx,errorNumber,spindex,v,fallback,arg1)          \
    ((void)js_ReportValueErrorFlags(cx, JSREPORT_ERROR, errorNumber,          \
                                    spindex, v, fallback, arg1, NULL))

#define js_ReportValueError3(cx,errorNumber,spindex,v,fallback,arg1,arg2)     \
    ((void)js_ReportValueErrorFlags(cx, JSREPORT_ERROR, errorNumber,          \
                                    spindex, v, fallback, arg1, arg2))

extern JSErrorFormatString js_ErrorFormatString[JSErr_Limit];

/*
 * See JS_SetThreadStackLimit in jsapi.c, where we check that the stack
 * grows in the expected direction.
 */
#if JS_STACK_GROWTH_DIRECTION > 0
# define JS_CHECK_STACK_SIZE(cx, lval)  ((jsuword)&(lval) < (cx)->stackLimit)
#else
# define JS_CHECK_STACK_SIZE(cx, lval)  ((jsuword)&(lval) > (cx)->stackLimit)
#endif

/*
 * If the operation callback flag was set, call the operation callback.
 * This macro can run the full GC. Return true if it is OK to continue and
 * false otherwise.
 */
#define JS_CHECK_OPERATION_LIMIT(cx) \
    (!(cx)->operationCallbackFlag || js_InvokeOperationCallback(cx))

/*
 * Invoke the operation callback and return false if the current execution
 * is to be terminated.
 */
extern JSBool
js_InvokeOperationCallback(JSContext *cx);

#ifndef JS_THREADSAFE
# define js_TriggerAllOperationCallbacks(rt, gcLocked) \
    js_TriggerAllOperationCallbacks (rt)
#endif

void
js_TriggerAllOperationCallbacks(JSRuntime *rt, JSBool gcLocked);

extern JSStackFrame *
js_GetScriptedCaller(JSContext *cx, JSStackFrame *fp);

extern jsbytecode*
js_GetCurrentBytecodePC(JSContext* cx);

extern bool
js_CurrentPCIsInImacro(JSContext *cx);

namespace js {

#ifdef JS_TRACER
/*
 * Reconstruct the JS stack and clear cx->tracecx. We must be currently in a
 * _FAIL builtin from trace on cx or another context on the same thread. The
 * machine code for the trace remains on the C stack when js_DeepBail returns.
 *
 * Implemented in jstracer.cpp.
 */
JS_FORCES_STACK JS_FRIEND_API(void)
DeepBail(JSContext *cx);
#endif

static JS_FORCES_STACK JS_INLINE void
LeaveTrace(JSContext *cx)
{
#ifdef JS_TRACER
    if (JS_ON_TRACE(cx))
        DeepBail(cx);
#endif
}

static JS_INLINE void
LeaveTraceIfGlobalObject(JSContext *cx, JSObject *obj)
{
    if (obj->fslots[JSSLOT_PARENT].isNull())
        LeaveTrace(cx);
}

static JS_INLINE JSBool
CanLeaveTrace(JSContext *cx)
{
    JS_ASSERT(JS_ON_TRACE(cx));
#ifdef JS_TRACER
    return cx->bailExit != NULL;
#else
    return JS_FALSE;
#endif
}

extern void
SetPendingException(JSContext *cx, const Value &v);

} /* namespace js */

/*
 * Get the current cx->fp, first lazily instantiating stack frames if needed.
 * (Do not access cx->fp directly except in JS_REQUIRES_STACK code.)
 *
 * Defined in jstracer.cpp if JS_TRACER is defined.
 */
static JS_FORCES_STACK JS_INLINE JSStackFrame *
js_GetTopStackFrame(JSContext *cx)
{
    js::LeaveTrace(cx);
    return cx->fp;
}

static JS_INLINE JSBool
js_IsPropertyCacheDisabled(JSContext *cx)
{
    return cx->runtime->shapeGen >= js::SHAPE_OVERFLOW_BIT;
}

static JS_INLINE uint32
js_RegenerateShapeForGC(JSContext *cx)
{
    JS_ASSERT(cx->runtime->gcRunning);
    JS_ASSERT(cx->runtime->gcRegenShapes);

    /*
     * Under the GC, compared with js_GenerateShape, we don't need to use
     * atomic increments but we still must make sure that after an overflow
     * the shape stays such.
     */
    uint32 shape = cx->runtime->shapeGen;
    shape = (shape + 1) | (shape & js::SHAPE_OVERFLOW_BIT);
    cx->runtime->shapeGen = shape;
    return shape;
}

namespace js {

inline void *
ContextAllocPolicy::malloc(size_t bytes)
{
    return cx->malloc(bytes);
}

inline void
ContextAllocPolicy::free(void *p)
{
    cx->free(p);
}

inline void *
ContextAllocPolicy::realloc(void *p, size_t bytes)
{
    return cx->realloc(p, bytes);
}

inline void
ContextAllocPolicy::reportAllocOverflow() const
{
    js_ReportAllocationOverflow(cx);
}

class AutoValueVector : private AutoGCRooter
{
  public:
    explicit AutoValueVector(JSContext *cx
                             JS_GUARD_OBJECT_NOTIFIER_PARAM)
        : AutoGCRooter(cx, VALVECTOR), vector(cx)
    {
        JS_GUARD_OBJECT_NOTIFIER_INIT;
    }

    size_t length() const { return vector.length(); }

    bool append(const Value &v) { return vector.append(v); }

    void popBack() { vector.popBack(); }

    bool resize(size_t newLength) {
        return vector.resize(newLength);
    }

    bool reserve(size_t newLength) {
        return vector.reserve(newLength);
    }

    const Value &operator[](size_t i) { return vector[i]; }
    const Value &operator[](size_t i) const { return vector[i]; }

    const Value *begin() const { return vector.begin(); }
    Value *begin() { return vector.begin(); }

    const Value *end() const { return vector.end(); }
    Value *end() { return vector.end(); }

    const Value &back() const { return vector.back(); }

    friend void AutoGCRooter::trace(JSTracer *trc);
    
  private:
    Vector<Value, 8> vector;
    JS_DECL_USE_GUARD_OBJECT_NOTIFIER
};

<<<<<<< HEAD
static JS_ALWAYS_INLINE void
MakeValueRangeGCSafe(Value *vec, uintN len)
{
    PodZero(vec, len);
}

static JS_ALWAYS_INLINE void
MakeValueRangeGCSafe(Value *beg, Value *end)
{
    PodZero(beg, end - beg);
}

static JS_ALWAYS_INLINE void
SetValueRangeToUndefined(Value *beg, Value *end)
{
    for (Value *v = beg; v != end; ++v)
        v->setUndefined();
}

static JS_ALWAYS_INLINE void
SetValueRangeToUndefined(Value *vec, uintN len)
{
    return SetValueRangeToUndefined(vec, vec + len);
}

static JS_ALWAYS_INLINE void
SetValueRangeToNull(Value *beg, Value *end)
{
    for (Value *v = beg; v != end; ++v)
        v->setNull();
}

static JS_ALWAYS_INLINE void
SetValueRangeToNull(Value *vec, uintN len)
{
    return SetValueRangeToNull(vec, vec + len);
=======
JSIdArray *
NewIdArray(JSContext *cx, jsint length);

>>>>>>> 5122a479
}

} /* namespace js */

#ifdef _MSC_VER
#pragma warning(pop)
#pragma warning(pop)
#endif

#ifdef JS_UNDEFD_MOZALLOC_WRAPPERS
#  include "mozilla/mozalloc_macro_wrappers.h"
#endif

#endif /* jscntxt_h___ */<|MERGE_RESOLUTION|>--- conflicted
+++ resolved
@@ -213,10 +213,6 @@
     // completes execution.
     JSFrameRegs    bailedSlowNativeRegs;
 
-    // The regs pointed to by cx->regs while a deep-bailed slow native
-    // completes execution.
-    JSFrameRegs    bailedSlowNativeRegs;
-
     TracerState(JSContext *cx, TraceMonitor *tm, TreeFragment *ti,
                 uintN &inlineCallCountp, VMSideExit** innermostNestedGuardp);
     ~TracerState();
@@ -265,7 +261,6 @@
  * may contain a forest of trees of stack frames. With respect to this forest,
  * a callstack contains a linear path along a single tree, not necessarily to
  * the root.
-<<<<<<< HEAD
  *
  * A callstack in a context may additionally be "active" or "suspended". A
  * suspended callstack |cs| has a "suspended frame" which serves as the current
@@ -279,21 +274,6 @@
  *   3. |cs|'s current frame is |cx->fp|.
  * Moreover, |cx->fp != NULL| iff |cx| has an active callstack.
  *
-=======
- *
- * A callstack in a context may additionally be "active" or "suspended". A
- * suspended callstack |cs| has a "suspended frame" which serves as the current
- * frame of |cs|. Additionally, a suspended callstack has "suspended regs",
- * which is a snapshot of |cx->regs| when |cs| was suspended. There is at most
- * one active callstack in a given context.  Callstacks in a context execute
- * LIFO and are maintained in a stack. The top of this stack is the context's
- * "current callstack". If a context |cx| has an active callstack |cs|, then:
- *   1. |cs| is |cx|'s current callstack,
- *   2. |cx->fp != NULL|, and
- *   3. |cs|'s current frame is |cx->fp|.
- * Moreover, |cx->fp != NULL| iff |cx| has an active callstack.
- *
->>>>>>> 5122a479
  * Finally, (to support JS_SaveFrameChain/JS_RestoreFrameChain) a suspended
  * callstack may or may not be "saved". Normally, when the active callstack is
  * popped, the previous callstack (which is necessarily suspended) becomes
@@ -318,7 +298,6 @@
     /* If this callstack is suspended, the top of the callstack. */
     JSStackFrame        *suspendedFrame;
 
-<<<<<<< HEAD
     /*
      * To achieve a sizeof(CallStack) that is a multiple of sizeof(Value), we
      * compress two fields into one word:
@@ -332,16 +311,6 @@
 
     /* End of arguments before the first frame. See StackSpace comment. */
     Value               *initialArgEnd;
-=======
-    /* If this callstack is suspended, |cx->regs| when it was suspended. */
-    JSFrameRegs         *suspendedRegs;
-
-    /* This callstack was suspended by JS_SaveFrameChain. */
-    bool                saved;
-
-    /* End of arguments before the first frame. See StackSpace comment. */
-    jsval               *initialArgEnd;
->>>>>>> 5122a479
 
     /* The varobj on entry to initialFrame. */
     JSObject            *initialVarObj;
@@ -349,7 +318,6 @@
   public:
     CallStack()
       : cx(NULL), previousInContext(NULL), previousInThread(NULL),
-<<<<<<< HEAD
         initialFrame(NULL), suspendedFrame(NULL),
         suspendedRegsAndSaved(NULL, false), initialArgEnd(NULL),
         initialVarObj(NULL)
@@ -524,7 +492,7 @@
 /*
  * The ternary constructor is used when arguments are already pushed on the
  * stack (as the sp of the current frame), which should only happen from within
- * js_Interpret. Otherwise, see StackSpace::pushInvokeArgs. 
+ * Interpret. Otherwise, see StackSpace::pushInvokeArgs. 
  */
 class InvokeArgsGuard
 {
@@ -693,355 +661,6 @@
         JS_ASSERT(size_t(-1) - uintptr_t(t) >= sizeof(T));
         return v >= (char *)base && v + sizeof(T) <= (char *)end;
     }
-=======
-        initialFrame(NULL), suspendedFrame(NULL), saved(false),
-        initialArgEnd(NULL), initialVarObj(NULL)
-    {}
-
-    /* Safe casts guaranteed by the contiguous-stack layout. */
-
-    jsval *previousCallStackEnd() const {
-        return (jsval *)this;
-    }
-
-    jsval *getInitialArgBegin() const {
-        return (jsval *)(this + 1);
-    }
-
-    /*
-     * As described in the comment at the beginning of the class, a callstack
-     * is in one of three states:
-     *
-     *  !inContext:  the callstack has been created to root arguments for a
-     *               future call to js_Invoke.
-     *  isActive:    the callstack describes a set of stack frames in a context,
-     *               where the top frame currently executing.
-     *  isSuspended: like isActive, but the top frame has been suspended.
-     */
-
-    bool inContext() const {
-        JS_ASSERT(!!cx == !!initialFrame);
-        JS_ASSERT_IF(!initialFrame, !suspendedFrame && !saved);
-        return cx;
-    }
-
-    bool isActive() const {
-        JS_ASSERT_IF(suspendedFrame, inContext());
-        return initialFrame && !suspendedFrame;
-    }
-
-    bool isSuspended() const {
-        JS_ASSERT_IF(!suspendedFrame, !saved);
-        JS_ASSERT_IF(suspendedFrame, inContext());
-        return suspendedFrame;
-    }
-
-    /* Substate of suspended, queryable in any state. */
-    bool isSaved() const {
-        JS_ASSERT_IF(saved, isSuspended());
-        return saved;
-    }
-
-    /* Transitioning between inContext <--> isActive */
-
-    void joinContext(JSContext *cx, JSStackFrame *f) {
-        JS_ASSERT(!inContext());
-        this->cx = cx;
-        initialFrame = f;
-        JS_ASSERT(isActive());
-    }
-
-    void leaveContext() {
-        JS_ASSERT(isActive());
-        this->cx = NULL;
-        initialFrame = NULL;
-        JS_ASSERT(!inContext());
-    }
-
-    JSContext *maybeContext() const {
-        return cx;
-    }
-
-    /* Transitioning between isActive <--> isSuspended */
-
-    void suspend(JSStackFrame *fp, JSFrameRegs *regs) {
-        JS_ASSERT(isActive());
-        JS_ASSERT(fp && contains(fp));
-        suspendedFrame = fp;
-        JS_ASSERT(isSuspended());
-        suspendedRegs = regs;
-    }
-
-    void resume() {
-        JS_ASSERT(isSuspended());
-        suspendedFrame = NULL;
-        JS_ASSERT(isActive());
-    }
-
-    /* When isSuspended, transitioning isSaved <--> !isSaved */
-
-    void save(JSStackFrame *fp, JSFrameRegs *regs) {
-        JS_ASSERT(!isSaved());
-        suspend(fp, regs);
-        saved = true;
-        JS_ASSERT(isSaved());
-    }
-
-    void restore() {
-        JS_ASSERT(isSaved());
-        saved = false;
-        resume();
-        JS_ASSERT(!isSaved());
-    }
-
-    /* Data available when !inContext */
-
-    void setInitialArgEnd(jsval *v) {
-        JS_ASSERT(!inContext() && !initialArgEnd);
-        initialArgEnd = v;
-    }
-
-    jsval *getInitialArgEnd() const {
-        JS_ASSERT(!inContext() && initialArgEnd);
-        return initialArgEnd;
-    }
-
-    /* Data available when inContext */
-
-    JSStackFrame *getInitialFrame() const {
-        JS_ASSERT(inContext());
-        return initialFrame;
-    }
-
-    inline JSStackFrame *getCurrentFrame() const;
-
-    /* Data available when isSuspended. */
-
-    JSStackFrame *getSuspendedFrame() const {
-        JS_ASSERT(isSuspended());
-        return suspendedFrame;
-    }
-
-    JSFrameRegs *getSuspendedRegs() const {
-        JS_ASSERT(isSuspended());
-        return suspendedRegs;
-    }
-
-    jsval *getSuspendedSP() const {
-        JS_ASSERT(isSuspended());
-        return suspendedRegs->sp;
-    }
-
-    /* JSContext / js::StackSpace bookkeeping. */
-
-    void setPreviousInContext(CallStack *cs) {
-        previousInContext = cs;
-    }
-
-    CallStack *getPreviousInContext() const  {
-        return previousInContext;
-    }
-
-    void setPreviousInThread(CallStack *cs) {
-        previousInThread = cs;
-    }
-
-    CallStack *getPreviousInThread() const  {
-        return previousInThread;
-    }
-
-    void setInitialVarObj(JSObject *obj) {
-        JS_ASSERT(inContext());
-        initialVarObj = obj;
-    }
-
-    JSObject *getInitialVarObj() const {
-        JS_ASSERT(inContext());
-        return initialVarObj;
-    }
-
-#ifdef DEBUG
-    JS_REQUIRES_STACK bool contains(const JSStackFrame *fp) const;
-#endif
-
-};
-
-static const size_t VALUES_PER_CALL_STACK = sizeof(CallStack) / sizeof(jsval);
-JS_STATIC_ASSERT(sizeof(CallStack) % sizeof(jsval) == 0);
-
-/*
- * The ternary constructor is used when arguments are already pushed on the
- * stack (as the sp of the current frame), which should only happen from within
- * js_Interpret. Otherwise, see StackSpace::pushInvokeArgs. 
- */
-class InvokeArgsGuard
-{
-    friend class StackSpace;
-    JSContext       *cx;
-    CallStack       *cs;  /* null implies nothing pushed */
-    jsval           *vp;
-    uintN           argc;
-  public:
-    inline InvokeArgsGuard();
-    inline InvokeArgsGuard(jsval *vp, uintN argc);
-    inline ~InvokeArgsGuard();
-    jsval *getvp() const { return vp; }
-    uintN getArgc() const { JS_ASSERT(vp != NULL); return argc; }
-};
-
-/* See StackSpace::pushInvokeFrame. */
-class InvokeFrameGuard
-{
-    friend class StackSpace;
-    JSContext       *cx;  /* null implies nothing pushed */
-    CallStack       *cs;
-    JSStackFrame    *fp;
-  public:
-    InvokeFrameGuard();
-    JS_REQUIRES_STACK ~InvokeFrameGuard();
-    JSStackFrame *getFrame() const { return fp; }
-};
-
-/* See StackSpace::pushExecuteFrame. */
-class ExecuteFrameGuard
-{
-    friend class StackSpace;
-    JSContext       *cx;  /* null implies nothing pushed */
-    CallStack       *cs;
-    jsval           *vp;
-    JSStackFrame    *fp;
-    JSStackFrame    *down;
-  public:
-    ExecuteFrameGuard();
-    JS_REQUIRES_STACK ~ExecuteFrameGuard();
-    jsval *getvp() const { return vp; }
-    JSStackFrame *getFrame() const { return fp; }
-};
-
-/*
- * Thread stack layout
- *
- * Each JSThreadData has one associated StackSpace object which allocates all
- * callstacks for the thread. StackSpace performs all such allocations in a
- * single, fixed-size buffer using a specific layout scheme that allows some
- * associations between callstacks, frames, and slots to be implicit, rather
- * than explicitly stored as pointers. To maintain useful invariants, stack
- * space is not given out arbitrarily, but rather allocated/deallocated for
- * specific purposes. The use cases currently supported are: calling a function
- * with arguments (e.g. js_Invoke), executing a script (e.g. js_Execute) and
- * inline interpreter calls. See associated member functions below.
- *
- * First, we consider the layout of individual callstacks. (See the
- * js::CallStack comment for terminology.) A non-empty callstack (i.e., a
- * callstack in a context) has the following layout:
- *
- *            initial frame                 current frame -------.  if regs,
- *           .------------.                           |          |  regs->sp
- *           |            V                           V          V
- *   |callstack| slots |frame| slots |frame| slots |frame| slots |
- *                       |  ^          |  ^          |
- *          ? <----------'  `----------'  `----------'
- *                down          down          down
- *
- * Moreover, the bytes in the following ranges form a contiguous array of
- * jsvals that are marked during GC:
- *   1. between a callstack and its first frame
- *   2. between two adjacent frames in a callstack
- *   3. between a callstack's current frame and (if fp->regs) fp->regs->sp
- * Thus, the VM must ensure that all such jsvals are safe to be marked.
- *
- * An empty callstack roots the initial slots before the initial frame is
- * pushed and after the initial frame has been popped (perhaps to be followed
- * by subsequent initial frame pushes/pops...).
- *
- *           initialArgEnd
- *           .---------.
- *           |         V
- *   |callstack| slots |
- *
- * Above the level of callstacks, a StackSpace is simply a contiguous sequence
- * of callstacks kept in a linked list:
- *
- *   base                         currentCallStack firstUnused           end
- *    |                                 |             |                   |
- *    V                                 V             V                   V
- *    |callstack| --- |callstack| --- |callstack| --- |                   |
- *          |  ^            |  ^            |
- *   0 <----'  `------------'  `------------'
- *   previous     previous        previous
- *
- * Both js::StackSpace and JSContext maintain a stack of callstacks, the top of
- * which is the "current callstack" for that thread or context, respectively.
- * Since different contexts can arbitrarily interleave execution in a single
- * thread, these stacks are different enough that a callstack needs both
- * "previousInThread" and "previousInContext".
- *
- * For example, in a single thread, a function in callstack C1 in a context CX1
- * may call out into C++ code that reenters the VM in a context CX2, which
- * creates a new callstack C2 in CX2, and CX1 may or may not equal CX2.
- *
- * Note that there is some structure to this interleaving of callstacks:
- *   1. the inclusion from callstacks in a context to callstacks in a thread
- *      preserves order (in terms of previousInContext and previousInThread,
- *      respectively).
- *   2. the mapping from stack frames to their containing callstack preserves
- *      order (in terms of down and previousInContext, respectively).
- */
-class StackSpace
-{
-    jsval *base;
-#ifdef XP_WIN
-    mutable jsval *commitEnd;
-#endif
-    jsval *end;
-    CallStack *currentCallStack;
-
-    /* Although guards are friends, XGuard should only call popX(). */
-    friend class InvokeArgsGuard;
-    JS_REQUIRES_STACK inline void popInvokeArgs(JSContext *cx, jsval *vp);
-    friend class InvokeFrameGuard;
-    JS_REQUIRES_STACK void popInvokeFrame(JSContext *cx, CallStack *maybecs);
-    friend class ExecuteFrameGuard;
-    JS_REQUIRES_STACK void popExecuteFrame(JSContext *cx);
-
-    /* Return a pointer to the first unused slot. */
-    JS_REQUIRES_STACK
-    inline jsval *firstUnused() const;
-
-    inline void assertIsCurrent(JSContext *cx) const;
-#ifdef DEBUG
-    CallStack *getCurrentCallStack() const { return currentCallStack; }
-#endif
-
-    /*
-     * Allocate nvals on the top of the stack, report error on failure.
-     * N.B. the caller must ensure |from == firstUnused()|.
-     */
-    inline bool ensureSpace(JSContext *maybecx, jsval *from, ptrdiff_t nvals) const;
-
-#ifdef XP_WIN
-    /* Commit more memory from the reserved stack space. */
-    JS_FRIEND_API(bool) bumpCommit(jsval *from, ptrdiff_t nvals) const;
-#endif
-
-  public:
-    static const size_t CAPACITY_VALS   = 512 * 1024;
-    static const size_t CAPACITY_BYTES  = CAPACITY_VALS * sizeof(jsval);
-    static const size_t COMMIT_VALS     = 16 * 1024;
-    static const size_t COMMIT_BYTES    = COMMIT_VALS * sizeof(jsval);
-
-    /* Kept as a member of JSThreadData; cannot use constructor/destructor. */
-    bool init();
-    void finish();
-
-#ifdef DEBUG
-    template <class T>
-    bool contains(T *t) const {
-        char *v = (char *)t;
-        JS_ASSERT(size_t(-1) - uintptr_t(t) >= sizeof(T));
-        return v >= (char *)base && v + sizeof(T) <= (char *)end;
-    }
->>>>>>> 5122a479
 #endif
 
     /*
@@ -1112,11 +731,7 @@
      * call pushInlineFrame/popInlineFrame.
      */
     JS_REQUIRES_STACK
-<<<<<<< HEAD
     inline JSStackFrame *getInlineFrame(JSContext *cx, Value *sp,
-=======
-    inline JSStackFrame *getInlineFrame(JSContext *cx, jsval *sp,
->>>>>>> 5122a479
                                         uintN nmissing, uintN nfixed) const;
 
     JS_REQUIRES_STACK
@@ -1161,11 +776,7 @@
 {
     CallStack         *curcs;
     JSStackFrame      *curfp;
-<<<<<<< HEAD
     Value             *cursp;
-=======
-    jsval             *cursp;
->>>>>>> 5122a479
     jsbytecode        *curpc;
 
   public:
@@ -1175,11 +786,7 @@
     FrameRegsIter &operator++();
 
     JSStackFrame *fp() const { return curfp; }
-<<<<<<< HEAD
     Value *sp() const { return cursp; }
-=======
-    jsval *sp() const { return cursp; }
->>>>>>> 5122a479
     jsbytecode *pc() const { return curpc; }
 };
 
@@ -1553,7 +1160,7 @@
     typedef void *Lookup;
     
     static HashNumber hash(void *key) {
-        return HashNumber(uintptr_t(key) >> JSVAL_TAGBITS);
+        return HashNumber(uintptr_t(key) >> JS_GCTHING_ZEROBITS);
     }
     
     static bool match(void *l, void *k) {
@@ -1561,28 +1168,7 @@
     }
 };
 
-typedef HashMap<void *, const char *, GCPtrHasher, SystemAllocPolicy> GCRoots;
 typedef HashMap<void *, uint32, GCPtrHasher, SystemAllocPolicy> GCLocks;
-                
-} /* namespace js */
-
-struct JSCompartment {
-    JSRuntime *rt;
-    bool marked;
-
-<<<<<<< HEAD
-#ifdef __GNUC__
-# pragma GCC visibility push(default)
-#endif
-    friend JSBool js_GetClassPrototype(JSContext *cx, JSObject *scope,
-                                       JSProtoKey protoKey, JSObject **protop,
-                                       js::Class *clasp);
-#ifdef __GNUC__
-# pragma GCC visibility pop
-#endif
-};
-
-namespace js {
 
 struct RootInfo {
     RootInfo() {}
@@ -1596,8 +1182,12 @@
                     js::DefaultHasher<void *>,
                     js::SystemAllocPolicy> RootedValueMap;
 
-typedef Vector<JSGCChunkInfo *, 32, SystemAllocPolicy> GCChunks;
-=======
+} /* namespace js */
+
+struct JSCompartment {
+    JSRuntime *rt;
+    bool marked;
+
     JSCompartment(JSRuntime *cx);
     ~JSCompartment();
 };
@@ -1605,7 +1195,6 @@
 struct JSRuntime {
     /* Default compartment. */
     JSCompartment       *defaultCompartment;
->>>>>>> 5122a479
 
     /* List of compartments (protected by the GC lock). */
     js::Vector<JSCompartment *, 0, js::SystemAllocPolicy> compartments;
@@ -1637,14 +1226,8 @@
     JSGCArena           *gcEmptyArenaList;
 #endif
     JSGCArenaList       gcArenaList[FINALIZE_LIMIT];
-<<<<<<< HEAD
     js::RootedValueMap  gcRootsHash;
-    JSDHashTable        gcLocksHash;
-=======
-    JSGCDoubleArenaList gcDoubleArenaList;
-    js::GCRoots         gcRootsHash;
     js::GCLocks         gcLocksHash;
->>>>>>> 5122a479
     jsrefcount          gcKeepAtoms;
     size_t              gcBytes;
     size_t              gcLastBytes;
@@ -2124,7 +1707,9 @@
     /* Data shared by threads in an address space. */
     JSRuntime *const    runtime;
 
-<<<<<<< HEAD
+    /* GC heap compartment. */
+    JSCompartment       *compartment;
+
     /* Currently executing frame, set by stack operations. */
     JS_REQUIRES_STACK
     JSStackFrame        *fp;
@@ -2133,12 +1718,6 @@
      * Currently executing frame's regs, set by stack operations.
      * |fp != NULL| iff |regs != NULL| (although regs->pc can be NULL)
      */
-=======
-    /* GC heap compartment. */
-    JSCompartment       *compartment;
-
-    /* Currently executing frame, set by stack operations. */
->>>>>>> 5122a479
     JS_REQUIRES_STACK
     JSFrameRegs         *regs;
 
@@ -2146,20 +1725,6 @@
     friend class js::StackSpace;
     friend bool js::Interpret(JSContext *);
 
-<<<<<<< HEAD
-=======
-    /*
-     * Currently executing frame's regs, set by stack operations.
-     * |fp != NULL| iff |regs != NULL| (although regs->pc can be NULL)
-     */
-    JS_REQUIRES_STACK
-    JSFrameRegs         *regs;
-
-  private:
-    friend class js::StackSpace;
-    friend JSBool js_Interpret(JSContext *);
-
->>>>>>> 5122a479
     /* 'fp' and 'regs' must only be changed by calling these functions. */
     void setCurrentFrame(JSStackFrame *fp) {
         this->fp = fp;
@@ -2229,11 +1794,7 @@
     /* Return whether this context has an active callstack. */
     bool hasActiveCallStack() const {
         assertCallStacksInSync();
-<<<<<<< HEAD
         return !!fp;
-=======
-        return fp;
->>>>>>> 5122a479
     }
 
     /* Assuming there is an active callstack, return it. */
@@ -2353,33 +1914,6 @@
 
     /* Early OOM-check. */
     inline bool ensureGeneratorStackSpace();
-
-    bool enterGenerator(JSGenerator *gen) {
-        return genStack.append(gen);
-    }
-
-    void leaveGenerator(JSGenerator *gen) {
-        JS_ASSERT(genStack.back() == gen);
-        genStack.popBack();
-    }
-
-  private:
-    /*
-     * To go from a live generator frame (on the stack) to its generator object
-     * (see comment js_FloatingFrameIfGenerator), we maintain a stack of active
-     * generators, pushing and popping when entering and leaving generator
-     * frames, respectively.
-     */
-    js::Vector<JSGenerator *, 2, js::SystemAllocPolicy> genStack;
-
-  public:
-    /* Return the generator object for the given generator frame. */
-    JSGenerator *generatorFor(JSStackFrame *fp) const;
-
-    /* Early OOM-check. */
-    bool ensureGeneratorStackSpace() {
-        return genStack.reserve(genStack.length() + 1);
-    }
 
     bool enterGenerator(JSGenerator *gen) {
         return genStack.append(gen);
@@ -2527,13 +2061,8 @@
 
 #ifdef DEBUG
     void assertValidStackDepth(uintN depth) {
-<<<<<<< HEAD
         JS_ASSERT(0 <= regs->sp - fp->base());
         JS_ASSERT(depth <= uintptr_t(regs->sp - fp->base()));
-=======
-        JS_ASSERT(0 <= regs->sp - StackBase(fp));
-        JS_ASSERT(depth <= uintptr_t(regs->sp - StackBase(fp)));
->>>>>>> 5122a479
     }
 #else
     void assertValidStackDepth(uintN /*depth*/) {}
@@ -2578,11 +2107,7 @@
 namespace js {
 
 JS_ALWAYS_INLINE void
-<<<<<<< HEAD
 StackSpace::popInvokeArgs(JSContext *cx, Value *vp)
-=======
-StackSpace::popInvokeArgs(JSContext *cx, jsval *vp)
->>>>>>> 5122a479
 {
     JS_ASSERT(!currentCallStack->inContext());
     currentCallStack = currentCallStack->getPreviousInThread();
@@ -2594,11 +2119,7 @@
 {}
 
 JS_ALWAYS_INLINE
-<<<<<<< HEAD
 InvokeArgsGuard::InvokeArgsGuard(Value *vp, uintN argc)
-=======
-InvokeArgsGuard::InvokeArgsGuard(jsval *vp, uintN argc)
->>>>>>> 5122a479
   : cx(NULL), cs(NULL), vp(vp), argc(argc)
 {}
 
@@ -2701,19 +2222,14 @@
         SCRIPT =       -5, /* js::AutoScriptRooter */
         ENUMERATOR =   -6, /* js::AutoEnumStateRooter */
         IDARRAY =      -7, /* js::AutoIdArray */
-        DESCRIPTORS =  -8, /* js::AutoDescriptorArray */
+        DESCRIPTORS =  -8, /* js::AutoPropDescArrayRooter */
         NAMESPACES =   -9, /* js::AutoNamespaceArray */
         XML =         -10, /* js::AutoXMLRooter */
         OBJECT =      -11, /* js::AutoObjectRooter */
-<<<<<<< HEAD
-        STRING =      -12, /* js::AutoStringRooter */
-        ID =          -13, /* js::AutoIdRooter */
-        VALVECTOR =   -14  /* js::AutoValueVector */
-=======
         ID =          -12, /* js::AutoIdRooter */
         VECTOR =      -13, /* js::AutoValueVector */
-        DESCRIPTOR =  -14  /* js::AutoDescriptor */
->>>>>>> 5122a479
+        DESCRIPTOR =  -14, /* js::AutoPropertyDescriptorRooter */
+        STRING =      -15  /* js::AutoStringRooter */
     };
 
     private:
@@ -2756,29 +2272,22 @@
     }
 
     AutoValueRooter(JSContext *cx, const Value &v
-                             JS_GUARD_OBJECT_NOTIFIER_PARAM)
+                    JS_GUARD_OBJECT_NOTIFIER_PARAM)
       : AutoGCRooter(cx, JSVAL), val(v)
     {
         JS_GUARD_OBJECT_NOTIFIER_INIT;
     }
 
-<<<<<<< HEAD
     /*
      * If you are looking for Object* overloads, use AutoObjectRooter instead;
      * rooting Object*s as a js::Value requires discerning whether or not it is
      * a function object. Also, AutoObjectRooter is smaller.
      */
-=======
-    void set(jsval v) {
+
+    void set(Value v) {
         JS_ASSERT(tag == JSVAL);
         val = v;
     }
-
-    void setObject(JSObject *obj) {
-        JS_ASSERT(tag == JSVAL);
-        val = OBJECT_TO_JSVAL(obj);
-    }
->>>>>>> 5122a479
 
     const Value &value() const {
         JS_ASSERT(tag == JSVAL);
@@ -3555,7 +3064,7 @@
   public:
     explicit AutoValueVector(JSContext *cx
                              JS_GUARD_OBJECT_NOTIFIER_PARAM)
-        : AutoGCRooter(cx, VALVECTOR), vector(cx)
+        : AutoGCRooter(cx, VECTOR), vector(cx)
     {
         JS_GUARD_OBJECT_NOTIFIER_INIT;
     }
@@ -3592,7 +3101,9 @@
     JS_DECL_USE_GUARD_OBJECT_NOTIFIER
 };
 
-<<<<<<< HEAD
+JSIdArray *
+NewIdArray(JSContext *cx, jsint length);
+
 static JS_ALWAYS_INLINE void
 MakeValueRangeGCSafe(Value *vec, uintN len)
 {
@@ -3629,11 +3140,6 @@
 SetValueRangeToNull(Value *vec, uintN len)
 {
     return SetValueRangeToNull(vec, vec + len);
-=======
-JSIdArray *
-NewIdArray(JSContext *cx, jsint length);
-
->>>>>>> 5122a479
 }
 
 } /* namespace js */
