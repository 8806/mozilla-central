/* -*- Mode: c++; c-basic-offset: 4; tab-width: 40; indent-tabs-mode: nil -*- */
/* vim: set ts=40 sw=4 et tw=99: */
/* ***** BEGIN LICENSE BLOCK *****
 * Version: MPL 1.1/GPL 2.0/LGPL 2.1
 *
 * The contents of this file are subject to the Mozilla Public License Version
 * 1.1 (the "License"); you may not use this file except in compliance with
 * the License. You may obtain a copy of the License at
 * http://www.mozilla.org/MPL/
 *
 * Software distributed under the License is distributed on an "AS IS" basis,
 * WITHOUT WARRANTY OF ANY KIND, either express or implied. See the License
 * for the specific language governing rights and limitations under the
 * License.
 *
 * The Original Code is the Mozilla SpiderMonkey bytecode type inference
 *
 * The Initial Developer of the Original Code is
 *   Mozilla Foundation
 * Portions created by the Initial Developer are Copyright (C) 2010
 * the Initial Developer. All Rights Reserved.
 *
 * Contributor(s):
 *   Brian Hackett <bhackett@mozilla.com>
 *
 * Alternatively, the contents of this file may be used under the terms of
 * either of the GNU General Public License Version 2 or later (the "GPL"),
 * or the GNU Lesser General Public License Version 2.1 or later (the "LGPL"),
 * in which case the provisions of the GPL or the LGPL are applicable instead
 * of those above. If you wish to allow use of your version of this file only
 * under the terms of either the GPL or the LGPL, and not to allow others to
 * use your version of this file under the terms of the MPL, indicate your
 * decision by deleting the provisions above and replace them with the notice
 * and other provisions required by the GPL or the LGPL. If you do not delete
 * the provisions above, a recipient may use your version of this file under
 * the terms of any one of the MPL, the GPL or the LGPL.
 *
 * ***** END LICENSE BLOCK ***** */

/* Inline members for javascript type inference. */

#include "jsarray.h"
#include "jsanalyze.h"
#include "jscompartment.h"
#include "jsgcmark.h"
#include "jsinfer.h"
#include "jsprf.h"
#include "vm/GlobalObject.h"

#include "vm/Stack-inl.h"

#ifndef jsinferinlines_h___
#define jsinferinlines_h___

/////////////////////////////////////////////////////////////////////
// Types
/////////////////////////////////////////////////////////////////////

namespace js {
namespace types {

/* static */ inline Type
Type::ObjectType(JSObject *obj)
{
    if (obj->hasSingletonType())
        return Type((jsuword) obj | 1);
    return Type((jsuword) obj->type());
}

/* static */ inline Type
Type::ObjectType(TypeObject *obj)
{
    if (obj->singleton)
        return Type((jsuword) obj->singleton.get() | 1);
    return Type((jsuword) obj);
}

/* static */ inline Type
Type::ObjectType(TypeObjectKey *obj)
{
    return Type((jsuword) obj);
}

inline Type
GetValueType(JSContext *cx, const Value &val)
{
    JS_ASSERT(cx->typeInferenceEnabled());
    if (val.isDouble())
        return Type::DoubleType();
    if (val.isObject())
        return Type::ObjectType(&val.toObject());
    return Type::PrimitiveType(val.extractNonDoubleType());
}

inline TypeFlags
PrimitiveTypeFlag(JSValueType type)
{
    switch (type) {
      case JSVAL_TYPE_UNDEFINED:
        return TYPE_FLAG_UNDEFINED;
      case JSVAL_TYPE_NULL:
        return TYPE_FLAG_NULL;
      case JSVAL_TYPE_BOOLEAN:
        return TYPE_FLAG_BOOLEAN;
      case JSVAL_TYPE_INT32:
        return TYPE_FLAG_INT32;
      case JSVAL_TYPE_DOUBLE:
        return TYPE_FLAG_DOUBLE;
      case JSVAL_TYPE_STRING:
        return TYPE_FLAG_STRING;
      case JSVAL_TYPE_MAGIC:
        return TYPE_FLAG_LAZYARGS;
      default:
        JS_NOT_REACHED("Bad type");
        return 0;
    }
}

inline JSValueType
TypeFlagPrimitive(TypeFlags flags)
{
    switch (flags) {
      case TYPE_FLAG_UNDEFINED:
        return JSVAL_TYPE_UNDEFINED;
      case TYPE_FLAG_NULL:
        return JSVAL_TYPE_NULL;
      case TYPE_FLAG_BOOLEAN:
        return JSVAL_TYPE_BOOLEAN;
      case TYPE_FLAG_INT32:
        return JSVAL_TYPE_INT32;
      case TYPE_FLAG_DOUBLE:
        return JSVAL_TYPE_DOUBLE;
      case TYPE_FLAG_STRING:
        return JSVAL_TYPE_STRING;
      case TYPE_FLAG_LAZYARGS:
        return JSVAL_TYPE_MAGIC;
      default:
        JS_NOT_REACHED("Bad type");
        return (JSValueType) 0;
    }
}

/*
 * Get the canonical representation of an id to use when doing inference.  This
 * maintains the constraint that if two different jsids map to the same property
 * in JS (e.g. 3 and "3"), they have the same type representation.
 */
inline jsid
MakeTypeId(JSContext *cx, jsid id)
{
    JS_ASSERT(!JSID_IS_EMPTY(id));

    /*
     * All integers must map to the aggregate property for index types, including
     * negative integers.
     */
    if (JSID_IS_INT(id))
        return JSID_VOID;

    /*
     * Check for numeric strings, as in js_StringIsIndex, but allow negative
     * and overflowing integers.
     */
    if (JSID_IS_STRING(id)) {
        JSFlatString *str = JSID_TO_FLAT_STRING(id);
        const jschar *cp = str->getCharsZ(cx);
        if (JS7_ISDEC(*cp) || *cp == '-') {
            cp++;
            while (JS7_ISDEC(*cp))
                cp++;
            if (*cp == 0)
                return JSID_VOID;
        }
        return id;
    }

    return JSID_VOID;
}

const char * TypeIdStringImpl(jsid id);

/* Convert an id for printing during debug. */
static inline const char *
TypeIdString(jsid id)
{
#ifdef DEBUG
    return TypeIdStringImpl(id);
#else
    return "(missing)";
#endif
}

/*
 * Structure for type inference entry point functions. All functions which can
 * change type information must use this, and functions which depend on
 * intermediate types (i.e. JITs) can use this to ensure that intermediate
 * information is not collected and does not change.
 *
 * Pins inference results so that intermediate type information, TypeObjects
 * and JSScripts won't be collected during GC. Does additional sanity checking
 * that inference is not reentrant and that recompilations occur properly.
 */
struct AutoEnterTypeInference
{
    JSContext *cx;
    bool oldActiveAnalysis;
    bool oldActiveInference;

    AutoEnterTypeInference(JSContext *cx, bool compiling = false)
        : cx(cx), oldActiveAnalysis(cx->compartment->activeAnalysis),
          oldActiveInference(cx->compartment->activeInference)
    {
        JS_ASSERT_IF(!compiling, cx->compartment->types.inferenceEnabled);
        cx->compartment->activeAnalysis = true;
        cx->compartment->activeInference = true;
    }

    ~AutoEnterTypeInference()
    {
        cx->compartment->activeAnalysis = oldActiveAnalysis;
        cx->compartment->activeInference = oldActiveInference;

        /*
         * If there are no more type inference activations on the stack,
         * process any triggered recompilations. Note that we should not be
         * invoking any scripted code while type inference is running.
         * :TODO: assert this.
         */
        if (!cx->compartment->activeInference) {
            TypeCompartment *types = &cx->compartment->types;
            if (types->pendingNukeTypes)
                types->nukeTypes(cx);
            else if (types->pendingRecompiles)
                types->processPendingRecompiles(cx);
        }
    }
};

/*
 * Structure marking the currently compiled script, for constraints which can
 * trigger recompilation.
 */
struct AutoEnterCompilation
{
    JSContext *cx;
    JSScript *script;

    AutoEnterCompilation(JSContext *cx, JSScript *script)
        : cx(cx), script(script)
    {
        JS_ASSERT(!cx->compartment->types.compiledScript);
        cx->compartment->types.compiledScript = script;
    }

    ~AutoEnterCompilation()
    {
        JS_ASSERT(cx->compartment->types.compiledScript == script);
        cx->compartment->types.compiledScript = NULL;
    }
};

/////////////////////////////////////////////////////////////////////
// Interface functions
/////////////////////////////////////////////////////////////////////

/*
 * These functions check whether inference is enabled before performing some
 * action on the type state. To avoid checking cx->typeInferenceEnabled()
 * everywhere, it is generally preferred to use one of these functions or
 * a type function on JSScript to perform inference operations.
 */

/*
 * Get the default 'new' object for a given standard class, per the currently
 * active global.
 */
inline TypeObject *
GetTypeNewObject(JSContext *cx, JSProtoKey key)
{
    JSObject *proto;
    if (!js_GetClassPrototype(cx, NULL, key, &proto, NULL))
        return NULL;
    return proto->getNewType(cx);
}

/* Get a type object for the immediate allocation site within a native. */
inline TypeObject *
GetTypeCallerInitObject(JSContext *cx, JSProtoKey key)
{
    if (cx->typeInferenceEnabled()) {
        jsbytecode *pc;
        JSScript *script = cx->stack.currentScript(&pc);
        if (script)
            return TypeScript::InitObject(cx, script, pc, key);
    }
    return GetTypeNewObject(cx, key);
}

/*
 * When using a custom iterator within the initialization of a 'for in' loop,
 * mark the iterator values as unknown.
 */
inline void
MarkIteratorUnknown(JSContext *cx)
{
    extern void MarkIteratorUnknownSlow(JSContext *cx);

    if (cx->typeInferenceEnabled())
        MarkIteratorUnknownSlow(cx);
}

/*
 * Monitor a javascript call, either on entry to the interpreter or made
 * from within the interpreter.
 */
inline void
TypeMonitorCall(JSContext *cx, const js::CallArgs &args, bool constructing)
{
    extern void TypeMonitorCallSlow(JSContext *cx, JSObject *callee,
                                    const CallArgs &args, bool constructing);

    JSObject *callee = &args.callee();
    if (callee->isFunction()) {
        JSFunction *fun = callee->toFunction();
        if (fun->isInterpreted()) {
            JSScript *script = fun->script();
            if (!script->ensureRanAnalysis(cx, fun->environment()))
                return;
            if (cx->typeInferenceEnabled())
                TypeMonitorCallSlow(cx, callee, args, constructing);
        }
    }
}

inline bool
TrackPropertyTypes(JSContext *cx, JSObject *obj, jsid id)
{
    if (!cx->typeInferenceEnabled() || obj->hasLazyType() || obj->type()->unknownProperties())
        return false;

    if (obj->hasSingletonType() && !obj->type()->maybeGetProperty(cx, id))
        return false;

    return true;
}

/* Add a possible type for a property of obj. */
inline void
AddTypePropertyId(JSContext *cx, JSObject *obj, jsid id, Type type)
{
    if (cx->typeInferenceEnabled())
        id = MakeTypeId(cx, id);
    if (TrackPropertyTypes(cx, obj, id))
        obj->type()->addPropertyType(cx, id, type);
}

inline void
AddTypePropertyId(JSContext *cx, JSObject *obj, jsid id, const Value &value)
{
    if (cx->typeInferenceEnabled())
        id = MakeTypeId(cx, id);
    if (TrackPropertyTypes(cx, obj, id))
        obj->type()->addPropertyType(cx, id, value);
}

inline void
AddTypeProperty(JSContext *cx, TypeObject *obj, const char *name, Type type)
{
    if (cx->typeInferenceEnabled() && !obj->unknownProperties())
        obj->addPropertyType(cx, name, type);
}

inline void
AddTypeProperty(JSContext *cx, TypeObject *obj, const char *name, const Value &value)
{
    if (cx->typeInferenceEnabled() && !obj->unknownProperties())
        obj->addPropertyType(cx, name, value);
}

/* Set one or more dynamic flags on a type object. */
inline void
MarkTypeObjectFlags(JSContext *cx, JSObject *obj, TypeObjectFlags flags)
{
    if (cx->typeInferenceEnabled() && !obj->hasLazyType() && !obj->type()->hasAllFlags(flags))
        obj->type()->setFlags(cx, flags);
}

/*
 * Mark all properties of a type object as unknown. If markSetsUnknown is set,
 * scan the entire compartment and mark all type sets containing it as having
 * an unknown object. This is needed for correctness in dealing with mutable
 * __proto__, which can change the type of an object dynamically.
 */
inline void
MarkTypeObjectUnknownProperties(JSContext *cx, TypeObject *obj,
                                bool markSetsUnknown = false)
{
    if (cx->typeInferenceEnabled()) {
        if (!obj->unknownProperties())
            obj->markUnknown(cx);
        if (markSetsUnknown && !(obj->flags & OBJECT_FLAG_SETS_MARKED_UNKNOWN))
            cx->compartment->types.markSetsUnknown(cx, obj);
    }
}

/*
 * Mark any property which has been deleted or configured to be non-writable or
 * have a getter/setter.
 */
inline void
MarkTypePropertyConfigured(JSContext *cx, JSObject *obj, jsid id)
{
    if (cx->typeInferenceEnabled())
        id = MakeTypeId(cx, id);
    if (TrackPropertyTypes(cx, obj, id))
        obj->type()->markPropertyConfigured(cx, id);
}

/* Mark a state change on a particular object. */
inline void
MarkObjectStateChange(JSContext *cx, JSObject *obj)
{
    if (cx->typeInferenceEnabled() && !obj->hasLazyType() && !obj->type()->unknownProperties())
        obj->type()->markStateChange(cx);
}

/*
 * For an array or object which has not yet escaped and been referenced elsewhere,
 * pick a new type based on the object's current contents.
 */

inline void
FixArrayType(JSContext *cx, JSObject *obj)
{
    if (cx->typeInferenceEnabled())
        cx->compartment->types.fixArrayType(cx, obj);
}

inline void
FixObjectType(JSContext *cx, JSObject *obj)
{
    if (cx->typeInferenceEnabled())
        cx->compartment->types.fixObjectType(cx, obj);
}

/* Interface helpers for JSScript */
extern void TypeMonitorResult(JSContext *cx, JSScript *script, jsbytecode *pc, const js::Value &rval);
extern void TypeDynamicResult(JSContext *cx, JSScript *script, jsbytecode *pc, js::types::Type type);

inline bool
UseNewTypeAtEntry(JSContext *cx, StackFrame *fp)
{
    return fp->isConstructing() && cx->typeInferenceEnabled() &&
           fp->prev() && fp->prev()->isScriptFrame() &&
           UseNewType(cx, fp->prev()->script(), fp->prev()->pcQuadratic(cx->stack, fp));
}

/////////////////////////////////////////////////////////////////////
// Script interface functions
/////////////////////////////////////////////////////////////////////

inline
TypeScript::TypeScript(JSFunction *fun)
  : function(fun),
    global((js::GlobalObject *) GLOBAL_MISSING_SCOPE)
{
}

inline
TypeScript::~TypeScript()
{
}

/* static */ inline unsigned
TypeScript::NumTypeSets(JSScript *script)
{
    return script->nTypeSets + analyze::TotalSlots(script);
}

/* static */ inline TypeSet *
TypeScript::ReturnTypes(JSScript *script)
{
    return script->types->typeArray() + script->nTypeSets + js::analyze::CalleeSlot();
}

/* static */ inline TypeSet *
TypeScript::ThisTypes(JSScript *script)
{
    return script->types->typeArray() + script->nTypeSets + js::analyze::ThisSlot();
}

/*
 * Note: for non-escaping arguments and locals, argTypes/localTypes reflect
 * only the initial type of the variable (e.g. passed values for argTypes,
 * or undefined for localTypes) and not types from subsequent assignments.
 */

/* static */ inline TypeSet *
TypeScript::ArgTypes(JSScript *script, unsigned i)
{
    JS_ASSERT(i < script->function()->nargs);
    return script->types->typeArray() + script->nTypeSets + js::analyze::ArgSlot(i);
}

/* static */ inline TypeSet *
TypeScript::LocalTypes(JSScript *script, unsigned i)
{
    JS_ASSERT(i < script->nfixed);
    return script->types->typeArray() + script->nTypeSets + js::analyze::LocalSlot(script, i);
}

/* static */ inline TypeSet *
TypeScript::SlotTypes(JSScript *script, unsigned slot)
{
    JS_ASSERT(slot < js::analyze::TotalSlots(script));
    return script->types->typeArray() + script->nTypeSets + slot;
}

/* static */ inline TypeObject *
TypeScript::StandardType(JSContext *cx, JSScript *script, JSProtoKey key)
{
    JSObject *proto;
    if (!js_GetClassPrototype(cx, script->global(), key, &proto, NULL))
        return NULL;
    return proto->getNewType(cx);
}

struct AllocationSiteKey {
    JSScript *script;

    uint32 offset : 24;
    JSProtoKey kind : 8;

    static const uint32 OFFSET_LIMIT = (1 << 23);

    AllocationSiteKey() { PodZero(this); }

    typedef AllocationSiteKey Lookup;

    static inline uint32 hash(AllocationSiteKey key) {
        return (uint32) size_t(key.script->code + key.offset) ^ key.kind;
    }

    static inline bool match(const AllocationSiteKey &a, const AllocationSiteKey &b) {
        return a.script == b.script && a.offset == b.offset && a.kind == b.kind;
    }
};

/* static */ inline TypeObject *
TypeScript::InitObject(JSContext *cx, JSScript *script, const jsbytecode *pc, JSProtoKey kind)
{
    /* :XXX: Limit script->length so we don't need to check the offset up front? */
    uint32 offset = pc - script->code;

    if (!cx->typeInferenceEnabled() || !script->hasGlobal() || offset >= AllocationSiteKey::OFFSET_LIMIT)
        return GetTypeNewObject(cx, kind);

    AllocationSiteKey key;
    key.script = script;
    key.offset = offset;
    key.kind = kind;

    if (!cx->compartment->types.allocationSiteTable)
        return cx->compartment->types.newAllocationSiteTypeObject(cx, key);

    AllocationSiteTable::Ptr p = cx->compartment->types.allocationSiteTable->lookup(key);

    if (p)
        return p->value;
    return cx->compartment->types.newAllocationSiteTypeObject(cx, key);
}

/* static */ inline void
TypeScript::Monitor(JSContext *cx, JSScript *script, jsbytecode *pc, const js::Value &rval)
{
    if (cx->typeInferenceEnabled())
        TypeMonitorResult(cx, script, pc, rval);
}

/* static */ inline void
TypeScript::MonitorOverflow(JSContext *cx, JSScript *script, jsbytecode *pc)
{
    if (cx->typeInferenceEnabled())
        TypeDynamicResult(cx, script, pc, Type::DoubleType());
}

/* static */ inline void
TypeScript::MonitorString(JSContext *cx, JSScript *script, jsbytecode *pc)
{
    if (cx->typeInferenceEnabled())
        TypeDynamicResult(cx, script, pc, Type::StringType());
}

/* static */ inline void
TypeScript::MonitorUnknown(JSContext *cx, JSScript *script, jsbytecode *pc)
{
    if (cx->typeInferenceEnabled())
        TypeDynamicResult(cx, script, pc, Type::UnknownType());
}

/* static */ inline void
TypeScript::MonitorAssign(JSContext *cx, JSScript *script, jsbytecode *pc,
                          JSObject *obj, jsid id, const js::Value &rval)
{
    if (cx->typeInferenceEnabled() && !obj->hasSingletonType()) {
        /*
         * Mark as unknown any object which has had dynamic assignments to
         * non-integer properties at SETELEM opcodes. This avoids making large
         * numbers of type properties for hashmap-style objects. We don't need
         * to do this for objects with singleton type, because type properties
         * are only constructed for them when analyzed scripts depend on those
         * specific properties.
         */
        uint32 i;
        if (js_IdIsIndex(id, &i))
            return;
        MarkTypeObjectUnknownProperties(cx, obj->type());
    }
}

/* static */ inline void
TypeScript::SetThis(JSContext *cx, JSScript *script, Type type)
{
    if (!cx->typeInferenceEnabled())
        return;
    JS_ASSERT(script->types);

    /* Analyze the script regardless if -a was used. */
    bool analyze = cx->hasRunOption(JSOPTION_METHODJIT_ALWAYS);

    if (!ThisTypes(script)->hasType(type) || analyze) {
        AutoEnterTypeInference enter(cx);

        InferSpew(ISpewOps, "externalType: setThis #%u: %s",
                  script->id(), TypeString(type));
        ThisTypes(script)->addType(cx, type);

        if (analyze && script->types->hasScope())
            script->ensureRanInference(cx);
    }
}

/* static */ inline void
TypeScript::SetThis(JSContext *cx, JSScript *script, const js::Value &value)
{
    if (cx->typeInferenceEnabled())
        SetThis(cx, script, GetValueType(cx, value));
}

/* static */ inline void
TypeScript::SetLocal(JSContext *cx, JSScript *script, unsigned local, Type type)
{
    if (!cx->typeInferenceEnabled())
        return;
    JS_ASSERT(script->types);

    if (!LocalTypes(script, local)->hasType(type)) {
        AutoEnterTypeInference enter(cx);

        InferSpew(ISpewOps, "externalType: setLocal #%u %u: %s",
                  script->id(), local, TypeString(type));
        LocalTypes(script, local)->addType(cx, type);
    }
}

/* static */ inline void
TypeScript::SetLocal(JSContext *cx, JSScript *script, unsigned local, const js::Value &value)
{
    if (cx->typeInferenceEnabled()) {
        Type type = GetValueType(cx, value);
        SetLocal(cx, script, local, type);
    }
}

/* static */ inline void
TypeScript::SetArgument(JSContext *cx, JSScript *script, unsigned arg, Type type)
{
    if (!cx->typeInferenceEnabled())
        return;
    JS_ASSERT(script->types);

    if (!ArgTypes(script, arg)->hasType(type)) {
        AutoEnterTypeInference enter(cx);

        InferSpew(ISpewOps, "externalType: setArg #%u %u: %s",
                  script->id(), arg, TypeString(type));
        ArgTypes(script, arg)->addType(cx, type);
    }
}

/* static */ inline void
TypeScript::SetArgument(JSContext *cx, JSScript *script, unsigned arg, const js::Value &value)
{
    if (cx->typeInferenceEnabled()) {
        Type type = GetValueType(cx, value);
        SetArgument(cx, script, arg, type);
    }
}

void
TypeScript::trace(JSTracer *trc)
{
<<<<<<< HEAD
=======
    if (function)
        gc::MarkObject(trc, function, "script_fun");
>>>>>>> 9c8218a0
    if (hasScope() && global)
        gc::MarkObject(trc, global, "script_global");

    /* Note: nesting does not keep anything alive. */
}

/////////////////////////////////////////////////////////////////////
// TypeCompartment
/////////////////////////////////////////////////////////////////////

inline JSCompartment *
TypeCompartment::compartment()
{
    return (JSCompartment *)((char *)this - offsetof(JSCompartment, types));
}

inline void
TypeCompartment::addPending(JSContext *cx, TypeConstraint *constraint, TypeSet *source, Type type)
{
    JS_ASSERT(this == &cx->compartment->types);
    JS_ASSERT(!cx->runtime->gcRunning);

    InferSpew(ISpewOps, "pending: %sC%p%s %s",
              InferSpewColor(constraint), constraint, InferSpewColorReset(),
              TypeString(type));

    if ((pendingCount == pendingCapacity) && !growPendingArray(cx))
        return;

    PendingWork &pending = pendingArray[pendingCount++];
    pending.constraint = constraint;
    pending.source = source;
    pending.type = type;
}

inline void
TypeCompartment::resolvePending(JSContext *cx)
{
    JS_ASSERT(this == &cx->compartment->types);

    if (resolving) {
        /* There is an active call further up resolving the worklist. */
        return;
    }

    resolving = true;

    /* Handle all pending type registrations. */
    while (pendingCount) {
        const PendingWork &pending = pendingArray[--pendingCount];
        InferSpew(ISpewOps, "resolve: %sC%p%s %s",
                  InferSpewColor(pending.constraint), pending.constraint,
                  InferSpewColorReset(), TypeString(pending.type));
        pending.constraint->newType(cx, pending.source, pending.type);
    }

    resolving = false;
}

/////////////////////////////////////////////////////////////////////
// TypeSet
/////////////////////////////////////////////////////////////////////

/*
 * The sets of objects and scripts in a type set grow monotonically, are usually
 * empty, almost always small, and sometimes big.  For empty or singleton sets,
 * the pointer refers directly to the value.  For sets fitting into SET_ARRAY_SIZE,
 * an array of this length is used to store the elements.  For larger sets, a hash
 * table filled to 25%-50% of capacity is used, with collisions resolved by linear
 * probing.  TODO: replace these with jshashtables.
 */
const unsigned SET_ARRAY_SIZE = 8;

/* Get the capacity of a set with the given element count. */
static inline unsigned
HashSetCapacity(unsigned count)
{
    JS_ASSERT(count >= 2);

    if (count <= SET_ARRAY_SIZE)
        return SET_ARRAY_SIZE;

    unsigned log2;
    JS_FLOOR_LOG2(log2, count);
    return 1 << (log2 + 2);
}

/* Compute the FNV hash for the low 32 bits of v. */
template <class T, class KEY>
static inline uint32
HashKey(T v)
{
    uint32 nv = KEY::keyBits(v);

    uint32 hash = 84696351 ^ (nv & 0xff);
    hash = (hash * 16777619) ^ ((nv >> 8) & 0xff);
    hash = (hash * 16777619) ^ ((nv >> 16) & 0xff);
    return (hash * 16777619) ^ ((nv >> 24) & 0xff);
}

/*
 * Insert space for an element into the specified set and grow its capacity if needed.
 * returned value is an existing or new entry (NULL if new).
 */
template <class T, class U, class KEY>
static U **
HashSetInsertTry(JSCompartment *compartment, U **&values, unsigned &count, T key)
{
    unsigned capacity = HashSetCapacity(count);
    unsigned insertpos = HashKey<T,KEY>(key) & (capacity - 1);

    /* Whether we are converting from a fixed array to hashtable. */
    bool converting = (count == SET_ARRAY_SIZE);

    if (!converting) {
        while (values[insertpos] != NULL) {
            if (KEY::getKey(values[insertpos]) == key)
                return &values[insertpos];
            insertpos = (insertpos + 1) & (capacity - 1);
        }
    }

    count++;
    unsigned newCapacity = HashSetCapacity(count);

    if (newCapacity == capacity) {
        JS_ASSERT(!converting);
        return &values[insertpos];
    }

    U **newValues = compartment->typeLifoAlloc.newArray<U*>(newCapacity);
    if (!newValues)
        return NULL;
    PodZero(newValues, newCapacity);

    for (unsigned i = 0; i < capacity; i++) {
        if (values[i]) {
            unsigned pos = HashKey<T,KEY>(KEY::getKey(values[i])) & (newCapacity - 1);
            while (newValues[pos] != NULL)
                pos = (pos + 1) & (newCapacity - 1);
            newValues[pos] = values[i];
        }
    }

    values = newValues;

    insertpos = HashKey<T,KEY>(key) & (newCapacity - 1);
    while (values[insertpos] != NULL)
        insertpos = (insertpos + 1) & (newCapacity - 1);
    return &values[insertpos];
}

/*
 * Insert an element into the specified set if it is not already there, returning
 * an entry which is NULL if the element was not there.
 */
template <class T, class U, class KEY>
static inline U **
HashSetInsert(JSCompartment *compartment, U **&values, unsigned &count, T key)
{
    if (count == 0) {
        JS_ASSERT(values == NULL);
        count++;
        return (U **) &values;
    }

    if (count == 1) {
        U *oldData = (U*) values;
        if (KEY::getKey(oldData) == key)
            return (U **) &values;

        values = compartment->typeLifoAlloc.newArray<U*>(SET_ARRAY_SIZE);
        if (!values) {
            values = (U **) oldData;
            return NULL;
        }
        PodZero(values, SET_ARRAY_SIZE);
        count++;

        values[0] = oldData;
        return &values[1];
    }

    if (count <= SET_ARRAY_SIZE) {
        for (unsigned i = 0; i < count; i++) {
            if (KEY::getKey(values[i]) == key)
                return &values[i];
        }

        if (count < SET_ARRAY_SIZE) {
            count++;
            return &values[count - 1];
        }
    }

    return HashSetInsertTry<T,U,KEY>(compartment, values, count, key);
}

/* Lookup an entry in a hash set, return NULL if it does not exist. */
template <class T, class U, class KEY>
static inline U *
HashSetLookup(U **values, unsigned count, T key)
{
    if (count == 0)
        return NULL;

    if (count == 1)
        return (KEY::getKey((U *) values) == key) ? (U *) values : NULL;

    if (count <= SET_ARRAY_SIZE) {
        for (unsigned i = 0; i < count; i++) {
            if (KEY::getKey(values[i]) == key)
                return values[i];
        }
        return NULL;
    }

    unsigned capacity = HashSetCapacity(count);
    unsigned pos = HashKey<T,KEY>(key) & (capacity - 1);

    while (values[pos] != NULL) {
        if (KEY::getKey(values[pos]) == key)
            return values[pos];
        pos = (pos + 1) & (capacity - 1);
    }

    return NULL;
}

inline bool
TypeSet::hasType(Type type)
{
    if (unknown())
        return true;

    if (type.isUnknown()) {
        return false;
    } else if (type.isPrimitive()) {
        return !!(flags & PrimitiveTypeFlag(type.primitive()));
    } else if (type.isAnyObject()) {
        return !!(flags & TYPE_FLAG_ANYOBJECT);
    } else {
        return !!(flags & TYPE_FLAG_ANYOBJECT) ||
            HashSetLookup<TypeObjectKey*,TypeObjectKey,TypeObjectKey>
            (objectSet, baseObjectCount(), type.objectKey()) != NULL;
    }
}

inline void
TypeSet::setBaseObjectCount(uint32 count)
{
    JS_ASSERT(count <= TYPE_FLAG_OBJECT_COUNT_LIMIT);
    flags = (flags & ~TYPE_FLAG_OBJECT_COUNT_MASK)
          | (count << TYPE_FLAG_OBJECT_COUNT_SHIFT);
}

inline void
TypeSet::clearObjects()
{
    setBaseObjectCount(0);
    objectSet = NULL;
}

inline void
TypeSet::addType(JSContext *cx, Type type)
{
    JS_ASSERT(cx->compartment->activeInference);

    if (unknown())
        return;

    if (type.isUnknown()) {
        flags |= TYPE_FLAG_BASE_MASK;
        clearObjects();
        JS_ASSERT(unknown());
    } else if (type.isPrimitive()) {
        TypeFlags flag = PrimitiveTypeFlag(type.primitive());
        if (flags & flag)
            return;

        /* If we add float to a type set it is also considered to contain int. */
        if (flag == TYPE_FLAG_DOUBLE)
            flag |= TYPE_FLAG_INT32;

        flags |= flag;
    } else {
        if (flags & TYPE_FLAG_ANYOBJECT)
            return;
        if (type.isAnyObject())
            goto unknownObject;
        uint32 objectCount = baseObjectCount();
        TypeObjectKey *object = type.objectKey();
        TypeObjectKey **pentry = HashSetInsert<TypeObjectKey *,TypeObjectKey,TypeObjectKey>
                                     (cx->compartment, objectSet, objectCount, object);
        if (!pentry) {
            cx->compartment->types.setPendingNukeTypes(cx);
            return;
        }
        if (*pentry)
            return;
        *pentry = object;

        setBaseObjectCount(objectCount);

        if (objectCount == TYPE_FLAG_OBJECT_COUNT_LIMIT)
            goto unknownObject;

        if (type.isTypeObject()) {
            TypeObject *nobject = type.typeObject();
            JS_ASSERT(!nobject->singleton);
            if (nobject->unknownProperties())
                goto unknownObject;
            if (objectCount > 1) {
                nobject->contribution += (objectCount - 1) * (objectCount - 1);
                if (nobject->contribution >= TypeObject::CONTRIBUTION_LIMIT) {
                    InferSpew(ISpewOps, "limitUnknown: %sT%p%s",
                              InferSpewColor(this), this, InferSpewColorReset());
                    goto unknownObject;
                }
            }
        }
    }

    if (false) {
    unknownObject:
        type = Type::AnyObjectType();
        flags |= TYPE_FLAG_ANYOBJECT;
        clearObjects();
    }

    InferSpew(ISpewOps, "addType: %sT%p%s %s",
              InferSpewColor(this), this, InferSpewColorReset(),
              TypeString(type));

    /* Propagate the type to all constraints. */
    TypeConstraint *constraint = constraintList;
    while (constraint) {
        cx->compartment->types.addPending(cx, constraint, this, type);
        constraint = constraint->next;
    }

    cx->compartment->types.resolvePending(cx);
}

inline void
TypeSet::setOwnProperty(JSContext *cx, bool configured)
{
    TypeFlags nflags = TYPE_FLAG_OWN_PROPERTY | (configured ? TYPE_FLAG_CONFIGURED_PROPERTY : 0);

    if ((flags & nflags) == nflags)
        return;

    flags |= nflags;

    /* Propagate the change to all constraints. */
    TypeConstraint *constraint = constraintList;
    while (constraint) {
        constraint->newPropertyState(cx, this);
        constraint = constraint->next;
    }
}

inline unsigned
TypeSet::getObjectCount()
{
    JS_ASSERT(!unknownObject());
    uint32 count = baseObjectCount();
    if (count > SET_ARRAY_SIZE)
        return HashSetCapacity(count);
    return count;
}

inline TypeObjectKey *
TypeSet::getObject(unsigned i)
{
    JS_ASSERT(i < getObjectCount());
    if (baseObjectCount() == 1) {
        JS_ASSERT(i == 0);
        return (TypeObjectKey *) objectSet;
    }
    return objectSet[i];
}

inline JSObject *
TypeSet::getSingleObject(unsigned i)
{
    TypeObjectKey *key = getObject(i);
    return ((jsuword) key & 1) ? (JSObject *)((jsuword) key ^ 1) : NULL;
}

inline TypeObject *
TypeSet::getTypeObject(unsigned i)
{
    TypeObjectKey *key = getObject(i);
    return (key && !((jsuword) key & 1)) ? (TypeObject *) key : NULL;
}

/////////////////////////////////////////////////////////////////////
// TypeCallsite
/////////////////////////////////////////////////////////////////////

inline
TypeCallsite::TypeCallsite(JSContext *cx, JSScript *script, jsbytecode *pc,
                           bool isNew, unsigned argumentCount)
    : script(script), pc(pc), isNew(isNew), argumentCount(argumentCount),
      thisTypes(NULL), returnTypes(NULL)
{
    /* Caller must check for failure. */
    argumentTypes = cx->typeLifoAlloc().newArray<TypeSet*>(argumentCount);
}

/////////////////////////////////////////////////////////////////////
// TypeObject
/////////////////////////////////////////////////////////////////////

inline TypeObject::TypeObject(JSObject *proto, bool function, bool unknown)
{
    PodZero(this);

    this->proto = proto;

    if (function)
        flags |= OBJECT_FLAG_FUNCTION;
    if (unknown)
        flags |= OBJECT_FLAG_UNKNOWN_MASK;

    InferSpew(ISpewOps, "newObject: %s", TypeObjectString(this));
}

inline uint32
TypeObject::basePropertyCount() const
{
    return (flags & OBJECT_FLAG_PROPERTY_COUNT_MASK) >> OBJECT_FLAG_PROPERTY_COUNT_SHIFT;
}

inline void
TypeObject::setBasePropertyCount(uint32 count)
{
    JS_ASSERT(count <= OBJECT_FLAG_PROPERTY_COUNT_LIMIT);
    flags = (flags & ~OBJECT_FLAG_PROPERTY_COUNT_MASK)
          | (count << OBJECT_FLAG_PROPERTY_COUNT_SHIFT);
}

inline TypeSet *
TypeObject::getProperty(JSContext *cx, jsid id, bool assign)
{
    JS_ASSERT(cx->compartment->activeInference);
    JS_ASSERT(JSID_IS_VOID(id) || JSID_IS_EMPTY(id) || JSID_IS_STRING(id));
    JS_ASSERT_IF(!JSID_IS_EMPTY(id), id == MakeTypeId(cx, id));
    JS_ASSERT(!unknownProperties());

    uint32 propertyCount = basePropertyCount();
    Property **pprop = HashSetInsert<jsid,Property,Property>
                           (cx->compartment, propertySet, propertyCount, id);
    if (!pprop) {
        cx->compartment->types.setPendingNukeTypes(cx);
        return NULL;
    }

    if (!*pprop) {
        setBasePropertyCount(propertyCount);
        if (!addProperty(cx, id, pprop))
            return NULL;
        if (propertyCount == OBJECT_FLAG_PROPERTY_COUNT_LIMIT) {
            markUnknown(cx);
            TypeSet *types = TypeSet::make(cx, "propertyOverflow");
            types->addType(cx, Type::UnknownType());
            return types;
        }
    }

    TypeSet *types = &(*pprop)->types;

    if (assign)
        types->setOwnProperty(cx, false);

    return types;
}

inline TypeSet *
TypeObject::maybeGetProperty(JSContext *cx, jsid id)
{
    JS_ASSERT(JSID_IS_VOID(id) || JSID_IS_EMPTY(id) || JSID_IS_STRING(id));
    JS_ASSERT_IF(!JSID_IS_EMPTY(id), id == MakeTypeId(cx, id));
    JS_ASSERT(!unknownProperties());

    Property *prop = HashSetLookup<jsid,Property,Property>
        (propertySet, basePropertyCount(), id);

    return prop ? &prop->types : NULL;
}

inline unsigned
TypeObject::getPropertyCount()
{
    uint32 count = basePropertyCount();
    if (count > SET_ARRAY_SIZE)
        return HashSetCapacity(count);
    return count;
}

inline Property *
TypeObject::getProperty(unsigned i)
{
    JS_ASSERT(i < getPropertyCount());
    if (basePropertyCount() == 1) {
        JS_ASSERT(i == 0);
        return (Property *) propertySet;
    }
    return propertySet[i];
}

inline void
TypeObject::setFlagsFromKey(JSContext *cx, JSProtoKey key)
{
    TypeObjectFlags flags = 0;

    switch (key) {
      case JSProto_Function:
        JS_ASSERT(isFunction());
        /* FALLTHROUGH */

      case JSProto_Object:
        flags = OBJECT_FLAG_NON_DENSE_ARRAY
              | OBJECT_FLAG_NON_PACKED_ARRAY
              | OBJECT_FLAG_NON_TYPED_ARRAY;
        break;

      case JSProto_Array:
        flags = OBJECT_FLAG_NON_TYPED_ARRAY;
        break;

      default:
        /* :XXX: abstract */
        JS_ASSERT(key == JSProto_Int8Array ||
                  key == JSProto_Uint8Array ||
                  key == JSProto_Int16Array ||
                  key == JSProto_Uint16Array ||
                  key == JSProto_Int32Array ||
                  key == JSProto_Uint32Array ||
                  key == JSProto_Float32Array ||
                  key == JSProto_Float64Array ||
                  key == JSProto_Uint8ClampedArray);
        flags = OBJECT_FLAG_NON_DENSE_ARRAY
              | OBJECT_FLAG_NON_PACKED_ARRAY;
        break;
    }

    if (!hasAllFlags(flags))
        setFlags(cx, flags);
}

inline JSObject *
TypeObject::getGlobal()
{
    if (singleton)
        return singleton->getGlobal();
    if (interpretedFunction && interpretedFunction->script()->compileAndGo)
        return interpretedFunction->getGlobal();
    return NULL;
}

inline void
TypeObject::writeBarrierPre(TypeObject *type)
{
#ifdef JSGC_INCREMENTAL
    if (!type || type == &js::types::emptyTypeObject)
        return;

    JSCompartment *comp = type->compartment();
    if (comp->needsBarrier())
        MarkTypeObjectUnbarriered(comp->barrierTracer(), type, "write barrier");
#endif
}

inline void
TypeObject::writeBarrierPost(TypeObject *type, void *addr)
{
}

inline void
TypeNewScript::writeBarrierPre(TypeNewScript *newScript)
{
#ifdef JSGC_INCREMENTAL
    if (!newScript)
        return;

    JSCompartment *comp = newScript->fun->compartment();
    if (comp->needsBarrier()) {
        MarkObjectUnbarriered(comp->barrierTracer(), newScript->fun, "write barrier");
        MarkShapeUnbarriered(comp->barrierTracer(), newScript->shape, "write barrier");
    }
#endif
}

inline void
TypeNewScript::writeBarrierPost(TypeNewScript *newScript, void *addr)
{
}

inline
Property::Property(jsid id)
  : id(id)
{
}

inline
Property::Property(const Property &o)
  : id(o.id.get()), types(o.types)
{
}

} } /* namespace js::types */

inline bool
JSScript::ensureHasTypes(JSContext *cx)
{
    return types || makeTypes(cx);
}

inline bool
JSScript::ensureRanAnalysis(JSContext *cx, JSObject *scope)
{
    if (!ensureHasTypes(cx))
        return false;
    if (!types->hasScope() && !js::types::TypeScript::SetScope(cx, this, scope))
        return false;
    if (!hasAnalysis() && !makeAnalysis(cx))
        return false;
    JS_ASSERT(analysis()->ranBytecode());
    return true;
}

inline bool
JSScript::ensureRanInference(JSContext *cx)
{
    if (!ensureRanAnalysis(cx, NULL))
        return false;
    if (!analysis()->ranInference()) {
        js::types::AutoEnterTypeInference enter(cx);
        analysis()->analyzeTypes(cx);
    }
    return !analysis()->OOM() &&
        !cx->compartment->types.pendingNukeTypes;
}

inline bool
JSScript::hasAnalysis()
{
    return types && types->analysis;
}

inline js::analyze::ScriptAnalysis *
JSScript::analysis()
{
    JS_ASSERT(hasAnalysis());
    return types->analysis;
}

inline void
JSScript::clearAnalysis()
{
    if (types)
        types->analysis = NULL;
}

inline void
js::analyze::ScriptAnalysis::addPushedType(JSContext *cx, uint32 offset, uint32 which,
                                           js::types::Type type)
{
    js::types::TypeSet *pushed = pushedTypes(offset, which);
    pushed->addType(cx, type);
}

inline js::types::TypeObject *
JSCompartment::getEmptyType(JSContext *cx)
{
    if (!emptyTypeObject)
        emptyTypeObject = types.newTypeObject(cx, NULL, JSProto_Object, NULL, true);
    return emptyTypeObject;
}

#endif // jsinferinlines_h___<|MERGE_RESOLUTION|>--- conflicted
+++ resolved
@@ -459,18 +459,6 @@
 // Script interface functions
 /////////////////////////////////////////////////////////////////////
 
-inline
-TypeScript::TypeScript(JSFunction *fun)
-  : function(fun),
-    global((js::GlobalObject *) GLOBAL_MISSING_SCOPE)
-{
-}
-
-inline
-TypeScript::~TypeScript()
-{
-}
-
 /* static */ inline unsigned
 TypeScript::NumTypeSets(JSScript *script)
 {
@@ -700,11 +688,6 @@
 void
 TypeScript::trace(JSTracer *trc)
 {
-<<<<<<< HEAD
-=======
-    if (function)
-        gc::MarkObject(trc, function, "script_fun");
->>>>>>> 9c8218a0
     if (hasScope() && global)
         gc::MarkObject(trc, global, "script_global");
 
