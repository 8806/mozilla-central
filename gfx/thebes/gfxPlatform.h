/* -*- Mode: C++; tab-width: 20; indent-tabs-mode: nil; c-basic-offset: 4 -*-
 * This Source Code Form is subject to the terms of the Mozilla Public
 * License, v. 2.0. If a copy of the MPL was not distributed with this
 * file, You can obtain one at http://mozilla.org/MPL/2.0/. */

#ifndef GFX_PLATFORM_H
#define GFX_PLATFORM_H

#include "prtypes.h"
#include "prlog.h"
#include "nsTArray.h"
#include "nsStringGlue.h"
#include "nsIObserver.h"

#include "gfxTypes.h"
#include "gfxASurface.h"
#include "gfxColor.h"

#include "qcms.h"

#include "gfx2DGlue.h"
#include "mozilla/RefPtr.h"
#include "GfxInfoCollector.h"

#ifdef XP_OS2
#undef OS2EMX_PLAIN_CHAR
#endif

class gfxImageSurface;
class gfxFont;
class gfxFontGroup;
struct gfxFontStyle;
class gfxUserFontSet;
class gfxFontEntry;
class gfxProxyFontEntry;
class gfxPlatformFontList;
class gfxTextRun;
class nsIURI;
class nsIAtom;

extern cairo_user_data_key_t kDrawTarget;

// pref lang id's for font prefs
// !!! needs to match the list of pref font.default.xx entries listed in all.js !!!
// !!! don't use as bit mask, this may grow larger !!!

enum eFontPrefLang {
    eFontPrefLang_Western     =  0,
    eFontPrefLang_CentEuro    =  1,
    eFontPrefLang_Japanese    =  2,
    eFontPrefLang_ChineseTW   =  3,
    eFontPrefLang_ChineseCN   =  4,
    eFontPrefLang_ChineseHK   =  5,
    eFontPrefLang_Korean      =  6,
    eFontPrefLang_Cyrillic    =  7,
    eFontPrefLang_Baltic      =  8,
    eFontPrefLang_Greek       =  9,
    eFontPrefLang_Turkish     = 10,
    eFontPrefLang_Thai        = 11,
    eFontPrefLang_Hebrew      = 12,
    eFontPrefLang_Arabic      = 13,
    eFontPrefLang_Devanagari  = 14,
    eFontPrefLang_Tamil       = 15,
    eFontPrefLang_Armenian    = 16,
    eFontPrefLang_Bengali     = 17,
    eFontPrefLang_Canadian    = 18,
    eFontPrefLang_Ethiopic    = 19,
    eFontPrefLang_Georgian    = 20,
    eFontPrefLang_Gujarati    = 21,
    eFontPrefLang_Gurmukhi    = 22,
    eFontPrefLang_Khmer       = 23,
    eFontPrefLang_Malayalam   = 24,
    eFontPrefLang_Oriya       = 25,
    eFontPrefLang_Telugu      = 26,
    eFontPrefLang_Kannada     = 27,
    eFontPrefLang_Sinhala     = 28,
    eFontPrefLang_Tibetan     = 29,

    eFontPrefLang_LangCount   = 30, // except Others and UserDefined.

    eFontPrefLang_Others      = 30, // x-unicode
    eFontPrefLang_UserDefined = 31,

    eFontPrefLang_CJKSet      = 32, // special code for CJK set
    eFontPrefLang_AllCount    = 33
};

enum eCMSMode {
    eCMSMode_Off          = 0,     // No color management
    eCMSMode_All          = 1,     // Color manage everything
    eCMSMode_TaggedOnly   = 2,     // Color manage tagged Images Only
    eCMSMode_AllCount     = 3
};

enum eGfxLog {
    // all font enumerations, localized names, fullname/psnames, cmap loads
    eGfxLog_fontlist         = 0,
    // timing info on font initialization
    eGfxLog_fontinit         = 1,
    // dump text runs, font matching, system fallback for content
    eGfxLog_textrun          = 2,
    // dump text runs, font matching, system fallback for chrome
    eGfxLog_textrunui        = 3,
    // dump cmap coverage data as they are loaded
    eGfxLog_cmapdata         = 4
};

// when searching through pref langs, max number of pref langs
const PRUint32 kMaxLenPrefLangList = 32;

#define UNINITIALIZED_VALUE  (-1)

typedef gfxASurface::gfxImageFormat gfxImageFormat;

inline const char*
GetBackendName(mozilla::gfx::BackendType aBackend)
{
  switch (aBackend) {
      case mozilla::gfx::BACKEND_DIRECT2D:
        return "direct2d";
      case mozilla::gfx::BACKEND_COREGRAPHICS_ACCELERATED:
        return "quartz accelerated";
      case mozilla::gfx::BACKEND_COREGRAPHICS:
        return "quartz";
      case mozilla::gfx::BACKEND_CAIRO:
        return "cairo";
      case mozilla::gfx::BACKEND_SKIA:
        return "skia";
      case mozilla::gfx::BACKEND_NONE:
        return "none";
  }
  MOZ_NOT_REACHED("Incomplete switch");
}

class THEBES_API gfxPlatform {
public:
    /**
     * Return a pointer to the current active platform.
     * This is a singleton; it contains mostly convenience
     * functions to obtain platform-specific objects.
     */
    static gfxPlatform *GetPlatform();


    /**
     * Shut down Thebes.
     * Init() arranges for this to be called at an appropriate time.
     */
    static void Shutdown();

    /**
     * Create an offscreen surface of the given dimensions
     * and image format.
     */
    virtual already_AddRefed<gfxASurface> CreateOffscreenSurface(const gfxIntSize& size,
                                                                 gfxASurface::gfxContentType contentType) = 0;

    /**
     * Create an offscreen surface of the given dimensions and image format which
     * can be converted to a gfxImageSurface without copying. If we can provide
     * a platform-hosted surface, then we will return that instead of an actual
     * gfxImageSurface.
     * Sub-classes should override this method if CreateOffscreenSurface returns a
     * surface which implements GetAsImageSurface
     */
    virtual already_AddRefed<gfxASurface>
      CreateOffscreenImageSurface(const gfxIntSize& aSize,
                                  gfxASurface::gfxContentType aContentType);

    virtual already_AddRefed<gfxASurface> OptimizeImage(gfxImageSurface *aSurface,
                                                        gfxASurface::gfxImageFormat format);

    virtual mozilla::RefPtr<mozilla::gfx::DrawTarget>
      CreateDrawTargetForSurface(gfxASurface *aSurface, const mozilla::gfx::IntSize& aSize);

    /*
     * Creates a SourceSurface for a gfxASurface. This function does no caching,
     * so the caller should cache the gfxASurface if it will be used frequently.
     * The returned surface keeps a reference to aTarget, so it is OK to keep the
     * surface, even if aTarget changes.
     * aTarget should not keep a reference to the returned surface because that
     * will cause a cycle.
     */
    virtual mozilla::RefPtr<mozilla::gfx::SourceSurface>
      GetSourceSurfaceForSurface(mozilla::gfx::DrawTarget *aTarget, gfxASurface *aSurface);

    virtual mozilla::RefPtr<mozilla::gfx::ScaledFont>
      GetScaledFontForFont(mozilla::gfx::DrawTarget* aTarget, gfxFont *aFont);

    virtual already_AddRefed<gfxASurface>
      GetThebesSurfaceForDrawTarget(mozilla::gfx::DrawTarget *aTarget);

    virtual mozilla::RefPtr<mozilla::gfx::DrawTarget>
      CreateOffscreenDrawTarget(const mozilla::gfx::IntSize& aSize, mozilla::gfx::SurfaceFormat aFormat);

    virtual mozilla::RefPtr<mozilla::gfx::DrawTarget>
      CreateDrawTargetForData(unsigned char* aData, const mozilla::gfx::IntSize& aSize, 
                              int32_t aStride, mozilla::gfx::SurfaceFormat aFormat);

    bool SupportsAzureCanvas();

    void GetAzureBackendInfo(mozilla::widget::InfoObject &aObj) {
      aObj.DefineProperty("AzureCanvasBackend", GetBackendName(mPreferredCanvasBackend));
      aObj.DefineProperty("AzureFallbackCanvasBackend", GetBackendName(mFallbackCanvasBackend));
      aObj.DefineProperty("AzureContentBackend", GetBackendName(GetContentBackend()));
    }

    mozilla::gfx::BackendType GetPreferredCanvasBackend() {
      return mPreferredCanvasBackend;
    }

    /*
     * Font bits
     */

    virtual void SetupClusterBoundaries(gfxTextRun *aTextRun, const PRUnichar *aString);

    /**
     * Fill aListOfFonts with the results of querying the list of font names
     * that correspond to the given language group or generic font family
     * (or both, or neither).
     */
    virtual nsresult GetFontList(nsIAtom *aLangGroup,
                                 const nsACString& aGenericFamily,
                                 nsTArray<nsString>& aListOfFonts);

    /**
     * Rebuilds the any cached system font lists
     */
    virtual nsresult UpdateFontList();

    /**
     * Create the platform font-list object (gfxPlatformFontList concrete subclass).
     * This function is responsible to create the appropriate subclass of
     * gfxPlatformFontList *and* to call its InitFontList() method.
     */
    virtual gfxPlatformFontList *CreatePlatformFontList() {
        NS_NOTREACHED("oops, this platform doesn't have a gfxPlatformFontList implementation");
        return nullptr;
    }

    /**
     * Font name resolver, this returns actual font name(s) by the callback
     * function. If the font doesn't exist, the callback function is not called.
     * If the callback function returns false, the aAborted value is set to
     * true, otherwise, false.
     */
    typedef bool (*FontResolverCallback) (const nsAString& aName,
                                            void *aClosure);
    virtual nsresult ResolveFontName(const nsAString& aFontName,
                                     FontResolverCallback aCallback,
                                     void *aClosure,
                                     bool& aAborted) = 0;

    /**
     * Resolving a font name to family name. The result MUST be in the result of GetFontList().
     * If the name doesn't in the system, aFamilyName will be empty string, but not failed.
     */
    virtual nsresult GetStandardFamilyName(const nsAString& aFontName, nsAString& aFamilyName) = 0;

    /**
     * Create the appropriate platform font group
     */
    virtual gfxFontGroup *CreateFontGroup(const nsAString& aFamilies,
                                          const gfxFontStyle *aStyle,
                                          gfxUserFontSet *aUserFontSet) = 0;
                                          
                                          
    /**
     * Look up a local platform font using the full font face name.
     * (Needed to support @font-face src local().)
     * Ownership of the returned gfxFontEntry is passed to the caller,
     * who must either AddRef() or delete.
     */
    virtual gfxFontEntry* LookupLocalFont(const gfxProxyFontEntry *aProxyEntry,
                                          const nsAString& aFontName)
    { return nullptr; }

    /**
     * Activate a platform font.  (Needed to support @font-face src url().)
     * aFontData is a NS_Malloc'ed block that must be freed by this function
     * (or responsibility passed on) when it is no longer needed; the caller
     * will NOT free it.
     * Ownership of the returned gfxFontEntry is passed to the caller,
     * who must either AddRef() or delete.
     */
    virtual gfxFontEntry* MakePlatformFont(const gfxProxyFontEntry *aProxyEntry,
                                           const PRUint8 *aFontData,
                                           PRUint32 aLength);

    /**
     * Whether to allow downloadable fonts via @font-face rules
     */
    bool DownloadableFontsEnabled();

    /**
     * Whether to sanitize downloaded fonts using the OTS library
     */
    bool SanitizeDownloadedFonts();

    /**
     * True when hinting should be enabled.  This setting shouldn't
     * change per gecko process, while the process is live.  If so the
     * results are not defined.
     *
     * NB: this bit is only honored by the FT2 backend, currently.
     */
    virtual bool FontHintingEnabled() { return true; }

    /**
     * Whether to check all font cmaps during system font fallback
     */
    bool UseCmapsDuringSystemFallback();

#ifdef MOZ_GRAPHITE
    /**
     * Whether to use the SIL Graphite rendering engine
     * (for fonts that include Graphite tables)
     */
    bool UseGraphiteShaping();
#endif

    /**
     * Whether to use the harfbuzz shaper (depending on script complexity).
     *
     * This allows harfbuzz to be enabled selectively via the preferences.
     */
    bool UseHarfBuzzForScript(PRInt32 aScriptCode);

    // check whether format is supported on a platform or not (if unclear, returns true)
    virtual bool IsFontFormatSupported(nsIURI *aFontURI, PRUint32 aFormatFlags) { return false; }

    void GetPrefFonts(nsIAtom *aLanguage, nsString& array, bool aAppendUnicode = true);

    // in some situations, need to make decisions about ambiguous characters, may need to look at multiple pref langs
    void GetLangPrefs(eFontPrefLang aPrefLangs[], PRUint32 &aLen, eFontPrefLang aCharLang, eFontPrefLang aPageLang);
    
    /**
     * Iterate over pref fonts given a list of lang groups.  For a single lang
     * group, multiple pref fonts are possible.  If error occurs, returns false,
     * true otherwise.  Callback returns false to abort process.
     */
    typedef bool (*PrefFontCallback) (eFontPrefLang aLang, const nsAString& aName,
                                        void *aClosure);
    static bool ForEachPrefFont(eFontPrefLang aLangArray[], PRUint32 aLangArrayLen,
                                  PrefFontCallback aCallback,
                                  void *aClosure);

    // convert a lang group to enum constant (i.e. "zh-TW" ==> eFontPrefLang_ChineseTW)
    static eFontPrefLang GetFontPrefLangFor(const char* aLang);

    // convert a lang group atom to enum constant
    static eFontPrefLang GetFontPrefLangFor(nsIAtom *aLang);

    // convert a enum constant to lang group string (i.e. eFontPrefLang_ChineseTW ==> "zh-TW")
    static const char* GetPrefLangName(eFontPrefLang aLang);
   
    // map a Unicode range (based on char code) to a font language for Preferences
    static eFontPrefLang GetFontPrefLangFor(PRUint8 aUnicodeRange);

    // returns true if a pref lang is CJK
    static bool IsLangCJK(eFontPrefLang aLang);
    
    // helper method to add a pref lang to an array, if not already in array
    static void AppendPrefLang(eFontPrefLang aPrefLangs[], PRUint32& aLen, eFontPrefLang aAddLang);

    // returns a list of commonly used fonts for a given character
    // these are *possible* matches, no cmap-checking is done at this level
    virtual void GetCommonFallbackFonts(const PRUint32 /*aCh*/,
                                        PRInt32 /*aRunScript*/,
                                        nsTArray<const char*>& /*aFontList*/)
    {
        // platform-specific override, by default do nothing
    }

    // Break large OMTC tiled thebes layer painting into small paints.
    static bool UseProgressiveTilePainting();

    // helper method to indicate if we want to use Azure content drawing
    static bool UseAzureContentDrawing();
    
    /**
     * Are we going to try color management?
     */
    static eCMSMode GetCMSMode();

    /**
     * Determines the rendering intent for color management.
     *
     * If the value in the pref gfx.color_management.rendering_intent is a
     * valid rendering intent as defined in gfx/qcms/qcms.h, that
     * value is returned. Otherwise, -1 is returned and the embedded intent
     * should be used.
     *
     * See bug 444014 for details.
     */
    static int GetRenderingIntent();

    /**
     * Convert a pixel using a cms transform in an endian-aware manner.
     *
     * Sets 'out' to 'in' if transform is NULL.
     */
    static void TransformPixel(const gfxRGBA& in, gfxRGBA& out, qcms_transform *transform);

    /**
     * Return the output device ICC profile.
     */
    static qcms_profile* GetCMSOutputProfile();

    /**
     * Return the sRGB ICC profile.
     */
    static qcms_profile* GetCMSsRGBProfile();

    /**
     * Return sRGB -> output device transform.
     */
    static qcms_transform* GetCMSRGBTransform();

    /**
     * Return output -> sRGB device transform.
     */
    static qcms_transform* GetCMSInverseRGBTransform();

    /**
     * Return sRGBA -> output device transform.
     */
    static qcms_transform* GetCMSRGBATransform();

    virtual void FontsPrefsChanged(const char *aPref);

    PRInt32 GetBidiNumeralOption();

    /**
     * Returns a 1x1 surface that can be used to create graphics contexts
     * for measuring text etc as if they will be rendered to the screen
     */
    gfxASurface* ScreenReferenceSurface() { return mScreenReferenceSurface; }

    virtual mozilla::gfx::SurfaceFormat Optimal2DFormatForContent(gfxASurface::gfxContentType aContent);

    virtual gfxImageFormat OptimalFormatForContent(gfxASurface::gfxContentType aContent);

    virtual gfxImageFormat GetOffscreenFormat()
    { return gfxASurface::ImageFormatRGB24; }

    /**
     * Returns a logger if one is available and logging is enabled
     */
    static PRLogModuleInfo* GetLog(eGfxLog aWhichLog);

    bool WorkAroundDriverBugs() const { return mWorkAroundDriverBugs; }

    virtual int GetScreenDepth() const;

protected:
    gfxPlatform();
    virtual ~gfxPlatform();

    void AppendCJKPrefLangs(eFontPrefLang aPrefLangs[], PRUint32 &aLen, 
                            eFontPrefLang aCharLang, eFontPrefLang aPageLang);

    /**
     * Helper method, creates a draw target for a specific Azure backend.
     * Used by CreateOffscreenDrawTarget.
     */
    mozilla::RefPtr<mozilla::gfx::DrawTarget>
      CreateDrawTargetForBackend(mozilla::gfx::BackendType aBackend,
                                 const mozilla::gfx::IntSize& aSize,
                                 mozilla::gfx::SurfaceFormat aFormat);

    /**
     * Initialise the preferred and fallback canvas backends
     * aBackendBitmask specifies the backends which are acceptable to the caller.
     * The backend used is determined by aBackendBitmask and the order specified
     * by the gfx.canvas.azure.backends pref.
     */
    void InitCanvasBackend(PRUint32 aBackendBitmask);
<<<<<<< HEAD
    /**
     * returns the first backend named in the pref gfx.canvas.azure.backends
     * which is a component of aBackendBitmask, a bitmask of backend types
     */
    static mozilla::gfx::BackendType GetCanvasBackendPref(PRUint32 aBackendBitmask);
    static mozilla::gfx::BackendType BackendTypeForName(const nsCString& aName);
=======
    /**
     * returns the first backend named in the pref gfx.canvas.azure.backends
     * which is a component of aBackendBitmask, a bitmask of backend types
     */
    static mozilla::gfx::BackendType GetCanvasBackendPref(PRUint32 aBackendBitmask);
    static mozilla::gfx::BackendType BackendTypeForName(const nsCString& aName);

    virtual mozilla::gfx::BackendType GetContentBackend()
    {
      return mozilla::gfx::BACKEND_NONE;
    }
>>>>>>> 8bc654d0

    PRInt8  mAllowDownloadableFonts;
    PRInt8  mDownloadableFontsSanitize;
#ifdef MOZ_GRAPHITE
    PRInt8  mGraphiteShapingEnabled;
#endif

    PRInt8  mBidiNumeralOption;

    // whether to always search font cmaps globally 
    // when doing system font fallback
    PRInt8  mFallbackUsesCmaps;

    // which scripts should be shaped with harfbuzz
    PRInt32 mUseHarfBuzzScripts;

private:
    /**
     * Start up Thebes.
     */
    static void Init();

    virtual qcms_profile* GetPlatformCMSOutputProfile();

    nsRefPtr<gfxASurface> mScreenReferenceSurface;
    nsTArray<PRUint32> mCJKPrefLangs;
    nsCOMPtr<nsIObserver> mSRGBOverrideObserver;
    nsCOMPtr<nsIObserver> mFontPrefsObserver;

    // The preferred draw target backend to use for canvas
    mozilla::gfx::BackendType mPreferredCanvasBackend;
    // The fallback draw target backend to use for canvas, if the preferred backend fails
    mozilla::gfx::BackendType mFallbackCanvasBackend;

    mozilla::widget::GfxInfoCollector<gfxPlatform> mAzureCanvasBackendCollector;
    bool mWorkAroundDriverBugs;
};

#endif /* GFX_PLATFORM_H */<|MERGE_RESOLUTION|>--- conflicted
+++ resolved
@@ -477,14 +477,6 @@
      * by the gfx.canvas.azure.backends pref.
      */
     void InitCanvasBackend(PRUint32 aBackendBitmask);
-<<<<<<< HEAD
-    /**
-     * returns the first backend named in the pref gfx.canvas.azure.backends
-     * which is a component of aBackendBitmask, a bitmask of backend types
-     */
-    static mozilla::gfx::BackendType GetCanvasBackendPref(PRUint32 aBackendBitmask);
-    static mozilla::gfx::BackendType BackendTypeForName(const nsCString& aName);
-=======
     /**
      * returns the first backend named in the pref gfx.canvas.azure.backends
      * which is a component of aBackendBitmask, a bitmask of backend types
@@ -496,7 +488,6 @@
     {
       return mozilla::gfx::BACKEND_NONE;
     }
->>>>>>> 8bc654d0
 
     PRInt8  mAllowDownloadableFonts;
     PRInt8  mDownloadableFontsSanitize;
