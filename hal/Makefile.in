#
# ***** BEGIN LICENSE BLOCK *****
# Version: MPL 1.1/GPL 2.0/LGPL 2.1
#
# The contents of this file are subject to the Mozilla Public License Version
# 1.1 (the "License"); you may not use this file except in compliance with
# the License. You may obtain a copy of the License at
# http://www.mozilla.org/MPL/
#
# Software distributed under the License is distributed on an "AS IS" basis,
# WITHOUT WARRANTY OF ANY KIND, either express or implied. See the License
# for the specific language governing rights and limitations under the
# License.
#
# The Original Code is Mozilla Corporation code.
#
# The Initial Developer of the Original Code is Mozilla Foundation.
# Portions created by the Initial Developer are Copyright (C) 2011
# the Initial Developer. All Rights Reserved.
#
# Contributor(s):
#   Chris Jones <jones.chris.g@gmail.com>
#
# Alternatively, the contents of this file may be used under the terms of
# either of the GNU General Public License Version 2 or later (the "GPL"),
# or the GNU Lesser General Public License Version 2.1 or later (the "LGPL"),
# in which case the provisions of the GPL or the LGPL are applicable instead
# of those above. If you wish to allow use of your version of this file only
# under the terms of either the GPL or the LGPL, and not to allow others to
# use your version of this file under the terms of the MPL, indicate your
# decision by deleting the provisions above and replace them with the notice
# and other provisions required by the GPL or the LGPL. If you do not delete
# the provisions above, a recipient may use your version of this file under
# the terms of any one of the MPL, the GPL or the LGPL.
#
# ***** END LICENSE BLOCK *****

DEPTH       = ..
topsrcdir   = @top_srcdir@
srcdir      = @srcdir@
VPATH       = \
  $(srcdir) \
  $(srcdir)/android \
  $(srcdir)/gonk \
  $(srcdir)/fallback \
  $(srcdir)/sandbox \
  $(srcdir)/linux \
  $(srcdir)/windows \
  $(NULL)

include $(DEPTH)/config/autoconf.mk

MODULE         = hal
LIBRARY_NAME   = hal_s
FORCE_STATIC_LIB = 1
LIBXUL_LIBRARY = 1
EXPORT_LIBRARY = 1

EXPORTS_NAMESPACES = mozilla
EXPORTS_mozilla = \
  Hal.h \
  HalImpl.h \
  HalSandbox.h \
  HalSensor.h \
<<<<<<< HEAD
=======
  HalTypes.h \
>>>>>>> d5550db0
  $(NULL)

CPPSRCS = \
  Hal.cpp \
  SandboxHal.cpp \
  WindowIdentifier.cpp \
  $(NULL)

ifeq (android,$(MOZ_WIDGET_TOOLKIT))
CPPSRCS += \
  AndroidHal.cpp \
  AndroidSensor.cpp \
  $(NULL)
else ifeq (gonk,$(MOZ_WIDGET_TOOLKIT))
CPPSRCS += \
  GonkHal.cpp \
  Power.cpp \
  GonkSensor.cpp \
  $(NULL)
else ifeq (Linux,$(OS_TARGET))
CPPSRCS += \
  LinuxHal.cpp \
  FallbackSensor.cpp \
  Power.cpp \
  $(NULL)
ifdef MOZ_ENABLE_DBUS
CPPSRCS += UPowerClient.cpp
endif
else ifeq (WINNT,$(OS_TARGET))
CPPSRCS += \
  WindowsHal.cpp \
  WindowsBattery.cpp \
  FallbackSensor.cpp \
  $(NULL)
else
CPPSRCS += \
  FallbackHal.cpp \
  FallbackSensor.cpp \
  $(NULL)
endif

ifneq (gonk,$(MOZ_WIDGET_TOOLKIT)) #{
CPPSRCS += FallbackLights.cpp
endif #}

include $(topsrcdir)/config/config.mk
include $(topsrcdir)/ipc/chromium/chromium-config.mk
include $(topsrcdir)/config/rules.mk

CFLAGS          += $(MOZ_DBUS_GLIB_CFLAGS)
CXXFLAGS        += $(MOZ_DBUS_GLIB_CFLAGS) -DHAVE_PTHREADS<|MERGE_RESOLUTION|>--- conflicted
+++ resolved
@@ -62,10 +62,7 @@
   HalImpl.h \
   HalSandbox.h \
   HalSensor.h \
-<<<<<<< HEAD
-=======
   HalTypes.h \
->>>>>>> d5550db0
   $(NULL)
 
 CPPSRCS = \
